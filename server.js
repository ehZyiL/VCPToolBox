--- conflicted
+++ resolved
@@ -1,1169 +1,1165 @@
-// server.js
-const express = require('express');
-const dotenv = require('dotenv');
-const schedule = require('node-schedule');
-const lunarCalendar = require('chinese-lunar-calendar');
-const dayjs = require('dayjs');
-const timezone = require('dayjs/plugin/timezone');
-const utc = require('dayjs/plugin/utc');
-dayjs.extend(utc);
-dayjs.extend(timezone);
-
-const DEFAULT_TIMEZONE = process.env.DEFAULT_TIMEZONE || 'Asia/Shanghai';
-const fs = require('fs').promises; // fs.promises for async operations
-const path = require('path');
-const { Writable } = require('stream');
-const fsSync = require('fs'); // Renamed to fsSync for clarity with fs.promises
-
-// 初始化日志记录器
-const logger = require('./modules/logger.js');
-logger.initializeServerLogger();
-logger.overrideConsole();
-
-const AGENT_DIR = path.join(__dirname, 'Agent'); // 定义 Agent 目录
-const TVS_DIR = path.join(__dirname, 'TVStxt'); // 新增：定义 TVStxt 目录
-const crypto = require('crypto');
-const agentManager = require('./modules/agentManager.js'); // 新增：Agent管理器
-const tvsManager = require('./modules/tvsManager.js'); // 新增：TVS管理器
-const messageProcessor = require('./modules/messageProcessor.js');
-const knowledgeBaseManager = require('./KnowledgeBaseManager.js'); // 新增：引入统一知识库管理器
-const pluginManager = require('./Plugin.js');
-const taskScheduler = require('./routes/taskScheduler.js');
-const webSocketServer = require('./WebSocketServer.js'); // 新增 WebSocketServer 引入
-const FileFetcherServer = require('./FileFetcherServer.js'); // 引入新的 FileFetcherServer 模块
-const vcpInfoHandler = require('./vcpInfoHandler.js'); // 引入新的 VCP 信息处理器
-const basicAuth = require('basic-auth');
-const cors = require('cors'); // 引入 cors 模块
-
-const BLACKLIST_FILE = path.join(__dirname, 'ip_blacklist.json');
-const MAX_API_ERRORS = 5;
-let ipBlacklist = [];
-const apiErrorCounts = new Map();
-
-const loginAttempts = new Map();
-const tempBlocks = new Map();
-const MAX_LOGIN_ATTEMPTS = 5; // 15分钟内最多尝试5次
-const LOGIN_ATTEMPT_WINDOW = 15 * 60 * 1000; // 15分钟的窗口
-const TEMP_BLOCK_DURATION = 30 * 60 * 1000; // 封禁30分钟
-
-const ChatCompletionHandler = require('./modules/chatCompletionHandler.js');
-
-const activeRequests = new Map(); // 新增：用于存储活动中的请求，以便中止
-
-// 新增：定时清理 activeRequests 防止内存泄漏
-setInterval(() => {
-    const now = Date.now();
-    for (const [id, context] of activeRequests.entries()) {
-        // 30分钟超时
-        if (now - (context.timestamp || 0) > 30 * 60 * 1000) {
-            console.log(`[Request Cleanup] Aborting and removing timed-out request: ${id}`);
-            if (context.abortController) {
-                context.abortController.abort();
-            }
-            activeRequests.delete(id);
-        }
-    }
-}, 60 * 1000); // 每分钟检查一次
-
-dotenv.config({ path: 'config.env' });
-
-const ADMIN_USERNAME = process.env.AdminUsername;
-const ADMIN_PASSWORD = process.env.AdminPassword;
-
-const DEBUG_MODE = (process.env.DebugMode || "False").toLowerCase() === "true";
-const VCPToolCode = (process.env.VCPToolCode || "false").toLowerCase() === "true"; // 新增：读取VCP工具调用验证码开关
-const SHOW_VCP_OUTPUT = (process.env.ShowVCP || "False").toLowerCase() === "true"; // 读取 ShowVCP 环境变量
-
-// 新增：模型重定向功能
-const ModelRedirectHandler = require('./modelRedirectHandler.js');
-const modelRedirectHandler = new ModelRedirectHandler();
-
-// ensureDebugLogDir is now ensureDebugLogDirSync and called by initializeServerLogger
-// writeDebugLog remains for specific debug purposes, it uses fs.promises.
-// 优化：Debug 日志按天归档到 archive/YYYY-MM-DD/Debug/ 目录
-async function writeDebugLog(filenamePrefix, data) {
-    if (DEBUG_MODE) {
-<<<<<<< HEAD
-        const DEBUG_LOG_DIR = path.join(__dirname, 'debug', 'logs');
-=======
-        const DEBUG_LOG_DIR = path.join(__dirname, 'DebugLog');
-        const now = dayjs().tz(DEFAULT_TIMEZONE);
-        const dateStr = now.format('YYYY-MM-DD');
-        const timestamp = now.format('HHmmss_SSS');
-        
-        // 归档目录：DebugLog/archive/YYYY-MM-DD/Debug/
-        const archiveDir = path.join(DEBUG_LOG_DIR, 'archive', dateStr, 'Debug');
-        
->>>>>>> 85d68242
-        try {
-            await fs.mkdir(archiveDir, { recursive: true });
-        } catch (error) {
-            console.error(`创建 Debug 归档目录失败: ${archiveDir}`, error);
-        }
-        
-        const filename = `${filenamePrefix}-${timestamp}.txt`;
-        const filePath = path.join(archiveDir, filename);
-        try {
-            await fs.writeFile(filePath, JSON.stringify(data, null, 2));
-            console.log(`[DebugLog] 已记录日志: archive/${dateStr}/Debug/${filename}`);
-        } catch (error) {
-            console.error(`写入调试日志失败: ${filePath}`, error);
-        }
-    }
-}
-
-// 新增：加载IP黑名单
-async function loadBlacklist() {
-    try {
-        await fs.access(BLACKLIST_FILE);
-        const data = await fs.readFile(BLACKLIST_FILE, 'utf8');
-        ipBlacklist = JSON.parse(data);
-        console.log(`[Security] IP黑名单加载成功，共 ${ipBlacklist.length} 个条目。`);
-    } catch (error) {
-        if (error.code === 'ENOENT') {
-            console.log('[Security] 未找到IP黑名单文件，将创建一个新的。');
-            await saveBlacklist(); // 创建一个空的黑名单文件
-        } else {
-            console.error('[Security] 加载IP黑名单失败:', error);
-        }
-    }
-}
-
-// 新增：保存IP黑名单
-async function saveBlacklist() {
-    try {
-        await fs.writeFile(BLACKLIST_FILE, JSON.stringify(ipBlacklist, null, 2));
-    } catch (error) {
-        console.error('[Security] 保存IP黑名单失败:', error);
-    }
-}
-
-const detectors = [];
-for (const key in process.env) {
-    if (/^Detector\d+$/.test(key)) {
-        const index = key.substring(8);
-        const outputKey = `Detector_Output${index}`;
-        if (process.env[outputKey]) {
-            detectors.push({ detector: process.env[key], output: process.env[outputKey] });
-        }
-    }
-}
-if (detectors.length > 0) console.log(`共加载了 ${detectors.length} 条系统提示词转换规则。`);
-else console.log('未加载任何系统提示词转换规则。');
-
-const superDetectors = [];
-for (const key in process.env) {
-    if (/^SuperDetector\d+$/.test(key)) {
-        const index = key.substring(13);
-        const outputKey = `SuperDetector_Output${index}`;
-        if (process.env[outputKey]) {
-            superDetectors.push({ detector: process.env[key], output: process.env[outputKey] });
-        }
-    }
-}
-if (superDetectors.length > 0) console.log(`共加载了 ${superDetectors.length} 条全局上下文转换规则。`);
-else console.log('未加载任何全局上下文转换规则。');
-
-
-const app = express();
-app.set('trust proxy', true); // 新增：信任代理，以便正确解析 X-Forwarded-For 头，解决本地IP识别为127.0.0.1的问题
-app.use(cors({ origin: '*' })); // 启用 CORS，允许所有来源的跨域请求，方便本地文件调试
-
-// 在路由决策之前解析请求体，以便 req.body 可用
-app.use(express.json({ limit: '300mb' }));
-app.use(express.urlencoded({ limit: '300mb', extended: true }));
-app.use(express.text({ limit: '300mb', type: 'text/plain' })); // 新增：用于处理纯文本请求体
-
-// 新增：IP追踪中间件
-app.use((req, res, next) => {
-    if (req.method === 'POST') {
-        let clientIp = req.ip;
-        // 标准化IPv6映射的IPv4地址 (e.g., from '::ffff:127.0.0.1' to '127.0.0.1')
-        if (clientIp && clientIp.substr(0, 7) === "::ffff:") {
-            clientIp = clientIp.substr(7);
-        }
-        
-        // 始终记录收到的POST请求IP
-        console.log(`[IP Tracker] Received POST request from IP: ${clientIp}`);
-
-        const serverName = webSocketServer.findServerByIp(clientIp);
-        if (serverName) {
-            console.log(`[IP Tracker] SUCCESS: Post request is from known Distributed Server: '${serverName}' (IP: ${clientIp})`);
-        }
-    }
-    next();
-});
-
-// 新增：处理API错误并更新IP计数
-function handleApiError(req) {
-    let clientIp = req.ip;
-    if (clientIp && clientIp.substr(0, 7) === "::ffff:") {
-        clientIp = clientIp.substr(7);
-    }
-
-    // Don't blacklist the server itself.
-    if (clientIp === '127.0.0.1' || clientIp === '::1') {
-        console.log(`[Security] Ignored an API error from the local server itself (IP: ${clientIp}). This is to prevent self-blocking.`);
-        return;
-    }
-
-    if (!clientIp || ipBlacklist.includes(clientIp)) {
-        return; // 如果IP无效或已在黑名单中，则不处理
-    }
-
-    const currentErrors = (apiErrorCounts.get(clientIp) || 0) + 1;
-    apiErrorCounts.set(clientIp, currentErrors);
-    console.log(`[Security] IP ${clientIp} 出现API错误，当前计次: ${currentErrors}/${MAX_API_ERRORS}`);
-
-    if (currentErrors >= MAX_API_ERRORS) {
-        if (!ipBlacklist.includes(clientIp)) {
-            ipBlacklist.push(clientIp);
-            console.log(`[Security] IP ${clientIp} 已达到错误上限，已加入黑名单。`);
-            saveBlacklist(); // 异步保存，不阻塞当前请求
-            apiErrorCounts.delete(clientIp); // 从计数器中移除
-        }
-    }
-}
-
-// 新增：IP黑名单中间件
-app.use((req, res, next) => {
-    let clientIp = req.ip;
-    if (clientIp && clientIp.substr(0, 7) === "::ffff:") {
-        clientIp = clientIp.substr(7);
-    }
-
-    if (clientIp && ipBlacklist.includes(clientIp)) {
-        console.warn(`[Security] 已阻止来自黑名单IP ${clientIp} 的请求。`);
-        return res.status(403).json({ error: 'Forbidden: Your IP address has been blocked due to suspicious activity.' });
-    }
-    next();
-});
-
-// 引入并使用特殊模型路由
-const specialModelRouter = require('./routes/specialModelRouter');
-app.use(specialModelRouter); // 这个将处理所有白名单模型的请求
-
-const port = process.env.PORT;
-const apiKey = process.env.API_Key;
-const apiUrl = process.env.API_URL;
-const serverKey = process.env.Key;
-
-const cachedEmojiLists = new Map();
-
-// Authentication middleware for Admin Panel and Admin API
-const adminAuth = (req, res, next) => {
-    // This middleware protects both the Admin Panel static files and its API endpoints.
-    const isAdminPath = req.path.startsWith('/admin_api') || req.path.startsWith('/AdminPanel');
-
-    if (isAdminPath) {
-        let clientIp = req.ip;
-        if (clientIp && clientIp.substr(0, 7) === "::ffff:") {
-            clientIp = clientIp.substr(7);
-        }
-
-        // 1. 检查管理员凭据是否已配置 (这是最高优先级的安全检查)
-        if (!ADMIN_USERNAME || !ADMIN_PASSWORD) {
-            console.error('[AdminAuth] AdminUsername or AdminPassword not set in config.env. Admin panel is disabled.');
-            // 对API和页面请求返回不同的错误格式
-            if (req.path.startsWith('/admin_api') || (req.headers.accept && req.headers.accept.includes('application/json'))) {
-                 res.status(503).json({
-                    error: 'Service Unavailable: Admin credentials not configured.',
-                    message: 'Please set AdminUsername and AdminPassword in the config.env file to enable the admin panel.'
-                });
-            } else {
-                 res.status(503).send('<h1>503 Service Unavailable</h1><p>Admin credentials (AdminUsername, AdminPassword) are not configured in config.env. Please configure them to enable the admin panel.</p>');
-            }
-            return; // 停止进一步处理
-        }
-
-        // 2. 检查IP是否被临时封禁
-        const blockInfo = tempBlocks.get(clientIp);
-        if (blockInfo && Date.now() < blockInfo.expires) {
-            console.warn(`[AdminAuth] Blocked login attempt from IP: ${clientIp}. Block expires at ${new Date(blockInfo.expires).toLocaleString()}.`);
-            const timeLeft = Math.ceil((blockInfo.expires - Date.now()) / 1000 / 60);
-            res.setHeader('Retry-After', Math.ceil((blockInfo.expires - Date.now()) / 1000)); // In seconds
-            return res.status(429).json({
-                error: 'Too Many Requests',
-                message: `由于登录失败次数过多，您的IP已被暂时封禁。请在 ${timeLeft} 分钟后重试。`
-            });
-        }
-
-        // 3. 凭据已配置，继续进行 Basic Auth
-        const credentials = basicAuth(req);
-        if (!credentials || credentials.name !== ADMIN_USERNAME || credentials.pass !== ADMIN_PASSWORD) {
-            // 认证失败，处理登录尝试计数
-            if (clientIp) {
-                const now = Date.now();
-                let attemptInfo = loginAttempts.get(clientIp) || { count: 0, firstAttempt: now };
-
-                // 如果时间窗口已过，则重置计数
-                if (now - attemptInfo.firstAttempt > LOGIN_ATTEMPT_WINDOW) {
-                    attemptInfo = { count: 0, firstAttempt: now };
-                }
-
-                attemptInfo.count++;
-                console.log(`[AdminAuth] Failed login attempt from IP: ${clientIp}. Count: ${attemptInfo.count}/${MAX_LOGIN_ATTEMPTS}`);
-
-                if (attemptInfo.count >= MAX_LOGIN_ATTEMPTS) {
-                    console.warn(`[AdminAuth] IP ${clientIp} has been temporarily blocked for ${TEMP_BLOCK_DURATION / 60000} minutes due to excessive failed login attempts.`);
-                    tempBlocks.set(clientIp, { expires: now + TEMP_BLOCK_DURATION });
-                    loginAttempts.delete(clientIp); // 封禁后清除尝试记录
-                } else {
-                    loginAttempts.set(clientIp, attemptInfo);
-                }
-            }
-            
-            res.setHeader('WWW-Authenticate', 'Basic realm="Admin Panel"');
-            if (req.path.startsWith('/admin_api') || (req.headers.accept && req.headers.accept.includes('application/json'))) {
-                return res.status(401).json({ error: 'Unauthorized' });
-            } else {
-                return res.status(401).send('<h1>401 Unauthorized</h1><p>Authentication required to access the Admin Panel.</p>');
-            }
-        }
-        
-        // 4. 认证成功
-        if (clientIp) {
-            loginAttempts.delete(clientIp); // 成功后清除尝试记录
-        }
-        return next();
-    }
-    
-    // 非管理面板路径，继续
-    return next();
-};
-// Apply admin authentication to all /AdminPanel and /admin_api routes.
-// This MUST come before serving static files to protect the panel itself.
-app.use(adminAuth);
-
-// Serve Admin Panel static files only after successful authentication.
-app.use('/AdminPanel', express.static(path.join(__dirname, 'AdminPanel')));
-
-
-// Image server logic is now handled by the ImageServer plugin.
-
-
-// General API authentication (Bearer token) - This was the original one, now adminAuth handles its paths
-app.use((req, res, next) => {
-    // Skip bearer token check for admin panel API and static files, as they use basic auth or no auth
-    if (req.path.startsWith('/admin_api') || req.path.startsWith('/AdminPanel')) {
-        return next();
-    }
-
-    const imageServicePathRegex = /^\/pw=[^/]+\/images\//;
-    if (imageServicePathRegex.test(req.path)) {
-        return next();
-    }
-
-    // Add a similar check for the FileServer plugin path
-    const fileServicePathRegex = /^\/pw=[^/]+\/files\//;
-    if (fileServicePathRegex.test(req.path)) {
-        return next();
-    }
-
-    // Skip bearer token check for plugin callbacks
-    if (req.path.startsWith('/plugin-callback')) {
-        return next();
-    }
-
-    const authHeader = req.headers.authorization;
-    if (!authHeader || authHeader !== `Bearer ${serverKey}`) {
-        return res.status(401).json({ error: 'Unauthorized (Bearer token required)' });
-    }
-    next();
-});
-
-// This function is no longer needed as the EmojiListGenerator plugin handles generation.
-// async function updateAndLoadAgentEmojiList(agentName, dirPath, filePath) { ... }
-
-
-
-app.get('/v1/models', async (req, res) => {
-    const { default: fetch } = await import('node-fetch');
-    try {
-        const modelsApiUrl = `${apiUrl}/v1/models`;
-        const apiResponse = await fetch(modelsApiUrl, {
-            method: 'GET',
-            headers: {
-                'Authorization': `Bearer ${apiKey}`,
-                ...(req.headers['user-agent'] && { 'User-Agent': req.headers['user-agent'] }),
-                'Accept': req.headers['accept'] || 'application/json',
-            },
-        });
-
-        // 新增：如果启用了模型重定向，需要处理模型列表响应
-        if (modelRedirectHandler.isEnabled() && apiResponse.ok) {
-            const responseText = await apiResponse.text();
-            try {
-                const modelsData = JSON.parse(responseText);
-                
-                // 替换模型列表中的内部模型名为公开模型名
-                if (modelsData.data && Array.isArray(modelsData.data)) {
-                    modelsData.data = modelsData.data.map(model => {
-                        if (model.id) {
-                            const publicModelName = modelRedirectHandler.redirectModelForClient(model.id);
-                            if (publicModelName !== model.id) {
-                                if (DEBUG_MODE) {
-                                    console.log(`[ModelRedirect] 模型列表重定向: ${model.id} -> ${publicModelName}`);
-                                }
-                                return { ...model, id: publicModelName };
-                            }
-                        }
-                        return model;
-                    });
-                }
-                
-                // 设置响应头
-                res.status(apiResponse.status);
-                apiResponse.headers.forEach((value, name) => {
-                    if (!['content-encoding', 'transfer-encoding', 'connection', 'content-length', 'keep-alive'].includes(name.toLowerCase())) {
-                        res.setHeader(name, value);
-                    }
-                });
-                
-                // 发送修改后的响应
-                res.json(modelsData);
-                return;
-            } catch (parseError) {
-                console.warn('[ModelRedirect] 解析模型列表响应失败，使用原始响应:', parseError.message);
-                // 如果解析失败，回退到原始流式转发
-            }
-        }
-
-        // 原始的流式转发逻辑（当模型重定向未启用或解析失败时使用）
-        res.status(apiResponse.status);
-        apiResponse.headers.forEach((value, name) => {
-            // Avoid forwarding hop-by-hop headers
-            if (!['content-encoding', 'transfer-encoding', 'connection', 'content-length', 'keep-alive'].includes(name.toLowerCase())) {
-                 res.setHeader(name, value);
-            }
-        });
-
-        // Stream the response body back to the client
-        apiResponse.body.pipe(res);
-
-    } catch (error) {
-        console.error('转发 /v1/models 请求时出错:', error.message, error.stack);
-        if (!res.headersSent) {
-             res.status(500).json({ error: 'Internal Server Error', details: error.message });
-        } else if (!res.writableEnded) {
-             console.error('[STREAM ERROR] Headers already sent. Cannot send JSON error. Ending stream if not already ended.');
-             res.end();
-        }
-    }
-});
-// 新增：标准化任务创建API端点
-const VCP_TIMED_CONTACTS_DIR = path.join(__dirname, 'VCPTimedContacts');
-
-// 辅助函数：将 Date 对象格式化为包含时区偏移的本地时间字符串 (e.g., 2025-06-29T15:00:00+08:00)
-function formatToLocalDateTimeWithOffset(date) {
-    // 使用 dayjs 在配置的时区中解析 Date 对象，并格式化为 ISO 8601 扩展格式
-    // 'YYYY-MM-DDTHH:mm:ssZ' 格式会包含时区偏移
-    return dayjs(date).tz(DEFAULT_TIMEZONE).format('YYYY-MM-DDTHH:mm:ssZ');
-}
-
-app.post('/v1/schedule_task', async (req, res) => {
-    // 这是一个内部端点，由插件调用以创建定时任务。
-    // 它依赖于全局的 Bearer token 认证。
-    const { schedule_time, task_id, tool_call } = req.body;
-
-    if (!schedule_time || !task_id || !tool_call || !tool_call.tool_name || !tool_call.arguments) {
-        return res.status(400).json({ status: "error", error: "请求无效，缺少 'schedule_time', 'task_id', 或有效的 'tool_call' 对象。" });
-    }
-
-    const targetDate = new Date(schedule_time);
-    if (isNaN(targetDate.getTime())) {
-        return res.status(400).json({ status: "error", error: "无效的 'schedule_time' 时间格式。" });
-    }
-    if (targetDate.getTime() <= Date.now()) {
-        return res.status(400).json({ status: "error", error: "schedule_time 不能是过去的时间。" });
-    }
-
-    try {
-        // 确保目录存在
-        await fs.mkdir(VCP_TIMED_CONTACTS_DIR, { recursive: true });
-        
-        const taskFilePath = path.join(VCP_TIMED_CONTACTS_DIR, `${task_id}.json`);
-        
-        const scheduledTimeWithOffset = formatToLocalDateTimeWithOffset(targetDate);
-
-        const taskData = {
-            taskId: task_id,
-            scheduledLocalTime: scheduledTimeWithOffset, // 使用带时区偏移的本地时间格式
-            tool_call: tool_call, // 存储完整的 VCP Tool Call
-            requestor: `Plugin: ${tool_call.tool_name}`,
-        };
-
-        await fs.writeFile(taskFilePath, JSON.stringify(taskData, null, 2));
-        if (DEBUG_MODE) console.log(`[Server] 已通过API创建新的定时任务文件: ${taskFilePath}`);
-        
-        // 返回成功的响应，插件可以基于此生成最终的用户回执
-        res.status(200).json({ 
-            status: "success",
-            message: "任务已成功调度。",
-            details: {
-                taskId: task_id,
-                scheduledTime: scheduledTimeWithOffset
-            }
-        });
-
-    } catch (error) {
-        console.error(`[Server] 通过API创建定时任务文件时出错:`, error);
-        res.status(500).json({ status: "error", error: "在服务器上保存定时任务时发生内部错误。" });
-    }
-});
-
-// 新增：紧急停止路由
-app.post('/v1/interrupt', (req, res) => {
-    const id = req.body.requestId || req.body.messageId; // 兼容 requestId 和 messageId
-    if (!id) {
-        return res.status(400).json({ error: 'requestId or messageId is required.' });
-    }
-
-    const context = activeRequests.get(id);
-    if (context) {
-        console.log(`[Interrupt] Received stop signal for ID: ${id}`);
-        
-        // 修复 Bug #1, #2, #3: 先设置中止标志，再触发 abort，最后才尝试写入
-        // 1. 设置中止标志，防止 chatCompletionHandler 继续写入
-        if (!context.aborted) {
-            context.aborted = true; // 标记为已中止
-            
-            // 2. 立即触发 abort 信号（中断正在进行的 fetch 请求）
-            if (context.abortController && !context.abortController.signal.aborted) {
-                context.abortController.abort();
-                console.log(`[Interrupt] AbortController.abort() called for ID: ${id}`);
-            }
-            
-            // 3. 等待一小段时间让 abort 传播（避免竞态条件）
-            setImmediate(() => {
-                // 4. 现在安全地尝试关闭响应流（如果还未关闭）
-                if (context.res && !context.res.writableEnded && !context.res.destroyed) {
-                    try {
-                        // 检查响应头是否已发送，决定如何关闭
-                        if (!context.res.headersSent) {
-                            // 修复竞态条件Bug: 根据原始请求的stream属性判断响应类型
-                            const isStreamRequest = context.req?.body?.stream === true;
-                            
-                            if (isStreamRequest) {
-                                // 流式请求：发送SSE格式的中止信号
-                                console.log(`[Interrupt] Sending SSE abort signal for stream request ${id}`);
-                                context.res.status(200);
-                                context.res.setHeader('Content-Type', 'text/event-stream');
-                                context.res.setHeader('Cache-Control', 'no-cache');
-                                context.res.setHeader('Connection', 'keep-alive');
-                                
-                                const abortChunk = {
-                                    id: `chatcmpl-interrupt-${Date.now()}`,
-                                    object: 'chat.completion.chunk',
-                                    created: Math.floor(Date.now() / 1000),
-                                    model: context.req?.body?.model || 'unknown',
-                                    choices: [{
-                                        index: 0,
-                                        delta: { content: '请求已被用户中止' },
-                                        finish_reason: 'stop'
-                                    }]
-                                };
-                                context.res.write(`data: ${JSON.stringify(abortChunk)}\n\n`);
-                                context.res.write('data: [DONE]\n\n');
-                                context.res.end();
-                            } else {
-                                // 非流式请求：发送标准JSON响应
-                                console.log(`[Interrupt] Sending JSON abort response for non-stream request ${id}`);
-                                context.res.status(200).json({
-                                    choices: [{
-                                        index: 0,
-                                        message: { role: 'assistant', content: '请求已被用户中止' },
-                                        finish_reason: 'stop'
-                                    }]
-                                });
-                            }
-                        } else if (context.res.getHeader('Content-Type')?.includes('text/event-stream')) {
-                            // 是流式响应，发送 [DONE] 信号并关闭
-                            context.res.write('data: [DONE]\n\n');
-                            context.res.end();
-                            console.log(`[Interrupt] Sent [DONE] signal and closed stream for ID: ${id}`);
-                        } else {
-                            // 其他情况，直接结束响应
-                            context.res.end();
-                            console.log(`[Interrupt] Ended response for ID: ${id}`);
-                        }
-                    } catch (e) {
-                        console.error(`[Interrupt] Error closing response for ${id}:`, e.message);
-                        // 即使写入失败也不要崩溃，只记录错误
-                        // 尝试强制关闭连接以防止挂起
-                        try {
-                            if (context.res && !context.res.destroyed) {
-                                context.res.destroy();
-                                console.log(`[Interrupt] Forcefully destroyed response for ${id}`);
-                            }
-                        } catch (destroyError) {
-                            console.error(`[Interrupt] Error destroying response for ${id}:`, destroyError.message);
-                        }
-                    }
-                } else {
-                    console.log(`[Interrupt] Response for ${id} already closed or destroyed.`);
-                }
-            });
-        } else {
-            console.log(`[Interrupt] Request ${id} already aborted, skipping duplicate abort.`);
-        }
-        
-        // 最后从 activeRequests 中移除，防止内存泄漏
-        setTimeout(() => {
-            if (activeRequests.has(id)) {
-                activeRequests.delete(id);
-                console.log(`[Interrupt] Cleaned up request ${id} from activeRequests`);
-            }
-        }, 1000); // 延迟1秒删除，确保所有异步操作完成
-        
-        // 向中断请求的发起者返回成功响应
-        res.status(200).json({ status: 'success', message: `Interrupt signal sent for request ${id}.` });
-    } else {
-        console.log(`[Interrupt] Received stop signal for non-existent or completed ID: ${id}`);
-        res.status(404).json({ status: 'error', message: `Request ${id} not found or already completed.` });
-    }
-});
-
-
-
-const chatCompletionHandler = new ChatCompletionHandler({
-    apiUrl,
-    apiKey,
-    modelRedirectHandler,
-    pluginManager,
-    activeRequests,
-    writeDebugLog,
-    handleDiaryFromAIResponse,
-    webSocketServer,
-    DEBUG_MODE,
-    SHOW_VCP_OUTPUT,
-    VCPToolCode, // 新增：传递VCP工具调用验证码开关
-    maxVCPLoopStream: parseInt(process.env.MaxVCPLoopStream),
-    maxVCPLoopNonStream: parseInt(process.env.MaxVCPLoopNonStream),
-    apiRetries: parseInt(process.env.ApiRetries) || 3, // 新增：API重试次数
-    apiRetryDelay: parseInt(process.env.ApiRetryDelay) || 1000, // 新增：API重试延迟
-    cachedEmojiLists,
-    detectors,
-    superDetectors
-});
-
-// Route for standard chat completions. VCP info is shown based on the .env config.
-app.post('/v1/chat/completions', async (req, res) => {
-    try {
-        await chatCompletionHandler.handle(req, res, false);
-    } catch (e) {
-        console.error(`[FATAL] Uncaught exception from chatCompletionHandler for ${req.path}:`, e);
-        if (!res.headersSent) {
-            res.status(500).json({ error: "A fatal internal error occurred." });
-        } else if (!res.writableEnded) {
-            res.end();
-        }
-    }
-});
-
-// Route to force VCP info to be shown, regardless of the .env config.
-app.post('/v1/chatvcp/completions', async (req, res) => {
-    try {
-        await chatCompletionHandler.handle(req, res, true);
-    } catch (e) {
-        console.error(`[FATAL] Uncaught exception from chatCompletionHandler for ${req.path}:`, e);
-        if (!res.headersSent) {
-            res.status(500).json({ error: "A fatal internal error occurred." });
-        } else if (!res.writableEnded) {
-            res.end();
-        }
-    }
-});
-
-// 新增：人类直接调用工具的端点
-app.post('/v1/human/tool', async (req, res) => {
-    try {
-        const requestBody = req.body;
-        if (typeof requestBody !== 'string' || !requestBody.trim()) {
-            return res.status(400).json({ error: 'Request body must be a non-empty plain text.' });
-        }
-
-        const toolRequestStartMarker = "<<<[TOOL_REQUEST]>>>";
-        const toolRequestEndMarker = "<<<[END_TOOL_REQUEST]>>>";
-
-        const startIndex = requestBody.indexOf(toolRequestStartMarker);
-        const endIndex = requestBody.indexOf(toolRequestEndMarker, startIndex);
-
-        if (startIndex === -1 || endIndex === -1) {
-            return res.status(400).json({ error: 'Malformed request: Missing TOOL_REQUEST markers.' });
-        }
-
-        const requestBlockContent = requestBody.substring(startIndex + toolRequestStartMarker.length, endIndex).trim();
-
-        let parsedToolArgs = {};
-        let requestedToolName = null;
-        const paramRegex = /([\w_]+)\s*:\s*「始」([\s\S]*?)「末」\s*(?:,)?/g;
-        let regexMatch;
-
-        while ((regexMatch = paramRegex.exec(requestBlockContent)) !== null) {
-            const key = regexMatch[1];
-            const value = regexMatch[2].trim();
-            if (key === "tool_name") {
-                requestedToolName = value;
-            } else {
-                parsedToolArgs[key] = value;
-            }
-        }
-
-        if (!requestedToolName) {
-            return res.status(400).json({ error: 'Malformed request: tool_name not found within the request block.' });
-        }
-
-        if (DEBUG_MODE) {
-            console.log(`[Human Tool Exec] Received tool call for: ${requestedToolName}`, parsedToolArgs);
-        }
-
-        // 直接调用插件管理器
-        const result = await pluginManager.processToolCall(requestedToolName, parsedToolArgs);
-
-        // processToolCall 的结果已经是正确的对象格式
-        res.status(200).json(result);
-
-    } catch (error) {
-        console.error('[Human Tool Exec] Error processing direct tool call:', error.message);
-        handleApiError(req); // 新增：处理API错误计数
-        
-        let errorObject;
-        try {
-            // processToolCall 抛出的错误是一个字符串化的JSON
-            errorObject = JSON.parse(error.message);
-        } catch (parseError) {
-            errorObject = { error: 'Internal Server Error', details: error.message };
-        }
-        
-        res.status(500).json(errorObject);
-    }
-});
-
-
-async function handleDiaryFromAIResponse(responseText) {
-    let fullAiResponseTextForDiary = '';
-    let successfullyParsedForDiary = false;
-    if (!responseText || typeof responseText !== 'string' || responseText.trim() === "") {
-        return;
-    }
-    const lines = responseText.trim().split('\n');
-    const looksLikeSSEForDiary = lines.some(line => line.startsWith('data: '));
-    if (looksLikeSSEForDiary) {
-        let sseContent = '';
-        for (const line of lines) {
-            if (line.startsWith('data: ')) {
-                const jsonData = line.substring(5).trim();
-                if (jsonData === '[DONE]') continue;
-                try {
-                    const parsedData = JSON.parse(jsonData);
-                    const contentChunk = parsedData.choices?.[0]?.delta?.content || parsedData.choices?.[0]?.message?.content || '';
-                    if (contentChunk) sseContent += contentChunk;
-                } catch (e) { /* ignore */ }
-            }
-        }
-        if (sseContent) {
-            fullAiResponseTextForDiary = sseContent;
-            successfullyParsedForDiary = true;
-        }
-    }
-    if (!successfullyParsedForDiary) { 
-        try {
-            const parsedJson = JSON.parse(responseText); 
-            const jsonContent = parsedJson.choices?.[0]?.message?.content;
-            if (jsonContent && typeof jsonContent === 'string') {
-                fullAiResponseTextForDiary = jsonContent;
-                successfullyParsedForDiary = true;
-            }
-        } catch (e) { /* ignore */ }
-    }
-    if (!successfullyParsedForDiary && !looksLikeSSEForDiary) { 
-        fullAiResponseTextForDiary = responseText;
-    }
-
-    if (fullAiResponseTextForDiary.trim()) {
-        const dailyNoteRegex = /<<<DailyNoteStart>>>(.*?)<<<DailyNoteEnd>>>/s;
-        const match = fullAiResponseTextForDiary.match(dailyNoteRegex);
-        if (match && match[1]) {
-            const noteBlockContent = match[1].trim();
-            if (DEBUG_MODE) console.log('[handleDiaryFromAIResponse] Found structured daily note block.');
-
-            const maidMatch = noteBlockContent.match(/^\s*Maid:\s*(.+?)$/m);
-            const dateMatch = noteBlockContent.match(/^\s*Date:\s*(.+?)$/m);
-
-            const maidName = maidMatch ? maidMatch[1].trim() : null;
-            const dateString = dateMatch ? dateMatch[1].trim() : null;
-
-            let contentText = null;
-            const contentMatch = noteBlockContent.match(/^\s*Content:\s*([\s\S]*)$/m);
-            if (contentMatch) {
-                contentText = contentMatch[1].trim();
-            }
-
-            if (maidName && dateString && contentText) {
-                const diaryPayload = { maidName, dateString, contentText };
-                try {
-                    if (DEBUG_MODE) console.log('[handleDiaryFromAIResponse] Calling DailyNoteWrite plugin with payload:', diaryPayload);
-                    // pluginManager.executePlugin is expected to handle JSON stringification if the plugin expects a string
-                    // and to parse the JSON response from the plugin.
-                    // The third argument to executePlugin in Plugin.js is inputData, which can be a string or object.
-                    // For stdio, it's better to stringify here.
-                    const pluginResult = await pluginManager.executePlugin("DailyNoteWrite", JSON.stringify(diaryPayload));
-                    // pluginResult is the direct parsed JSON object from the DailyNoteWrite plugin's stdout.
-                    // Example success: { status: "success", message: "Diary saved to /path/to/your/file.txt" }
-                    // Example error:   { status: "error", message: "Error details" }
-
-                    if (pluginResult && pluginResult.status === "success" && pluginResult.message) {
-                        const dailyNoteWriteResponse = pluginResult; // Use pluginResult directly
-
-                        if (DEBUG_MODE) console.log(`[handleDiaryFromAIResponse] DailyNoteWrite plugin reported success: ${dailyNoteWriteResponse.message}`);
-                        
-                        let filePath = '';
-                        const successMessage = dailyNoteWriteResponse.message; // e.g., "Diary saved to /path/to/file.txt"
-                        const pathMatchMsg = /Diary saved to (.*)/;
-                        const matchedPath = successMessage.match(pathMatchMsg);
-                        if (matchedPath && matchedPath[1]) {
-                            filePath = matchedPath[1];
-                        }
-
-                        const notification = {
-                            type: 'daily_note_created',
-                            data: {
-                                maidName: diaryPayload.maidName,
-                                dateString: diaryPayload.dateString,
-                                filePath: filePath,
-                                status: 'success',
-                                message: `日记 '${filePath || '未知路径'}' 已为 '${diaryPayload.maidName}' (${diaryPayload.dateString}) 创建成功。`
-                            }
-                        };
-                        webSocketServer.broadcast(notification, 'VCPLog');
-                        if (DEBUG_MODE) console.log('[handleDiaryFromAIResponse] Broadcasted daily_note_created notification:', notification);
-
-                    } else if (pluginResult && pluginResult.status === "error") {
-                        // Handle errors reported by the plugin's JSON response
-                        console.error(`[handleDiaryFromAIResponse] DailyNoteWrite plugin reported an error:`, pluginResult.message || pluginResult);
-                    } else {
-                        // Handle cases where pluginResult is null, or status is not "success"/"error", or message is missing on success.
-                        console.error(`[handleDiaryFromAIResponse] DailyNoteWrite plugin returned an unexpected response structure or failed:`, pluginResult);
-                    }
-                } catch (pluginError) {
-                    // This catches errors from pluginManager.executePlugin itself (e.g., process spawn error, timeout)
-                    console.error('[handleDiaryFromAIResponse] Error executing DailyNoteWrite plugin:', pluginError.message, pluginError.stack);
-                }
-            } else {
-                console.error('[handleDiaryFromAIResponse] Could not extract Maid, Date, or Content from daily note block:', { maidName, dateString, contentText: contentText?.substring(0,50) });
-            }
-        }
-    }
-}
-
-// --- Admin API Router (Moved to routes/adminPanelRoutes.js) ---
-
-// Define dailyNoteRootPath here as it's needed by the adminPanelRoutes module
-// and was previously defined within the moved block.
-const dailyNoteRootPath = path.join(__dirname, 'dailynote');
-
-// Import and use the admin panel routes, passing the getter for currentServerLogPath
-const adminPanelRoutes = require('./routes/adminPanelRoutes')(
-    DEBUG_MODE,
-    dailyNoteRootPath,
-    pluginManager,
-    logger.getServerLogPath, // Pass the getter function
-    knowledgeBaseManager // Pass the knowledgeBaseManager instance
-);
-
-// 新增：引入 VCP 论坛 API 路由
-const forumApiRoutes = require('./routes/forumApi');
-
-// --- End Admin API Router ---
-
-// 新增：异步插件回调路由
-const VCP_ASYNC_RESULTS_DIR = path.join(__dirname, 'VCPAsyncResults');
-
-async function ensureAsyncResultsDir() {
-    try {
-        await fs.mkdir(VCP_ASYNC_RESULTS_DIR, { recursive: true });
-    } catch (error) {
-        console.error(`[ServerSetup] 创建 VCPAsyncResults 目录失败: ${VCP_ASYNC_RESULTS_DIR}`, error);
-    }
-}
-
-app.post('/plugin-callback/:pluginName/:taskId', async (req, res) => {
-    const { pluginName, taskId } = req.params;
-    const callbackData = req.body; // 这是插件回调时发送的 JSON 数据
-
-    if (DEBUG_MODE) {
-        console.log(`[Server] Received callback for plugin: ${pluginName}, taskId: ${taskId}`);
-        console.log(`[Server] Callback data:`, JSON.stringify(callbackData, null, 2));
-    }
-
-    // 1. Save callback data to a file
-    await ensureAsyncResultsDir();
-    const resultFilePath = path.join(VCP_ASYNC_RESULTS_DIR, `${pluginName}-${taskId}.json`);
-    try {
-        await fs.writeFile(resultFilePath, JSON.stringify(callbackData, null, 2), 'utf-8');
-        if (DEBUG_MODE) console.log(`[Server Callback] Saved async result for ${pluginName}-${taskId} to ${resultFilePath}`);
-    } catch (fileError) {
-        console.error(`[Server Callback] Error saving async result file for ${pluginName}-${taskId}:`, fileError);
-        // Continue with WebSocket push even if file saving fails for now
-    }
-
-    const pluginManifest = pluginManager.getPlugin(pluginName);
-
-    if (!pluginManifest) {
-        console.error(`[Server Callback] Plugin manifest not found for: ${pluginName}`);
-        // Still attempt to acknowledge the callback if possible, but log error
-        return res.status(404).json({ status: "error", message: "Plugin not found, but callback noted." });
-    }
-
-    // 2. WebSocket push (existing logic)
-    if (pluginManifest.webSocketPush && pluginManifest.webSocketPush.enabled) {
-        const targetClientType = pluginManifest.webSocketPush.targetClientType || null;
-        const wsMessage = {
-            type: pluginManifest.webSocketPush.messageType || 'plugin_callback_notification',
-            data: callbackData
-        };
-        webSocketServer.broadcast(wsMessage, targetClientType);
-        if (DEBUG_MODE) {
-            console.log(`[Server Callback] WebSocket push for ${pluginName} (taskId: ${taskId}) processed. Message:`, JSON.stringify(wsMessage, null, 2));
-        }
-    } else if (DEBUG_MODE) {
-        console.log(`[Server Callback] WebSocket push not configured or disabled for plugin: ${pluginName}`);
-    }
-
-    res.status(200).json({ status: "success", message: "Callback received and processed" });
-});
-
-
-async function initialize() {
-    console.log('开始初始化向量数据库...');
-    await knowledgeBaseManager.initialize(); // 在加载插件之前启动，确保服务就绪
-    console.log('向量数据库初始化完成。');
-
-    pluginManager.setProjectBasePath(__dirname);
-    pluginManager.setVectorDBManager(knowledgeBaseManager); // 注入 knowledgeBaseManager
-    
-    console.log('开始加载插件...');
-    await pluginManager.loadPlugins();
-    console.log('插件加载完成。');
-    
-    console.log('开始初始化服务类插件...');
-    // --- 关键顺序调整 ---
-    // 必须先将 WebSocketServer 实例注入到 PluginManager，
-    // 这样在 initializeServices 内部才能正确地为 VCPLog 等插件注入广播函数。
-    pluginManager.setWebSocketServer(webSocketServer);
-    
-    await pluginManager.initializeServices(app, adminPanelRoutes, __dirname);
-    // 在所有服务插件都注册完路由后，再将 adminApiRouter 挂载到主 app 上
-    app.use('/admin_api', adminPanelRoutes);
-    // 挂载 VCP 论坛 API 路由
-    app.use('/admin_api/forum', forumApiRoutes);
-    console.log('服务类插件初始化完成，管理面板 API 路由和 VCP 论坛 API 路由已挂载。');
-
-    // --- 新增：通用依赖注入 ---
-    // 在所有服务都初始化完毕后，再执行依赖注入，确保 VCPLog 等服务已准备就绪。
-    try {
-        const dependencies = {
-            knowledgeBaseManager,
-            vcpLogFunctions: pluginManager.getVCPLogFunctions()
-        };
-        if (DEBUG_MODE) console.log('[Server] Injecting dependencies into plugins...');
-        
-        // 注入到消息预处理器
-        for (const [name, module] of pluginManager.messagePreprocessors) {
-            if (typeof module.setDependencies === 'function') {
-                module.setDependencies(dependencies);
-                if (DEBUG_MODE) console.log(`  - Injected dependencies into message preprocessor: ${name}.`);
-            }
-        }
-        // 注入到服务模块 (排除VCPLog自身)
-        for (const [name, serviceData] of pluginManager.serviceModules) {
-            if (name !== 'VCPLog' && typeof serviceData.module.setDependencies === 'function') {
-                serviceData.module.setDependencies(dependencies);
-                if (DEBUG_MODE) console.log(`  - Injected dependencies into service: ${name}.`);
-            }
-        }
-    } catch (e) {
-        console.error('[Server] An error occurred during dependency injection:', e);
-    }
-    // --- 依赖注入结束 ---
-
-    console.log('开始初始化静态插件...');
-    await pluginManager.initializeStaticPlugins();
-    console.log('静态插件初始化完成。'); // Keep
-    await pluginManager.prewarmPythonPlugins(); // 新增：预热Python插件以解决冷启动问题
-    // EmojiListGenerator (static plugin) is automatically executed as part of the initializeStaticPlugins call above.
-    // Its script (`emoji-list-generator.js`) will run and generate/update the .txt files
-    // in its `generated_lists` directory. No need to call it separately here.
-
-    if (DEBUG_MODE) console.log('开始从插件目录加载表情包列表到缓存 (由EmojiListGenerator插件生成)...');
-    const emojiListSourceDir = path.join(__dirname, 'Plugin', 'EmojiListGenerator', 'generated_lists');
-    cachedEmojiLists.clear();
-
-    try {
-        const listFiles = await fs.readdir(emojiListSourceDir);
-        const txtFiles = listFiles.filter(file => file.toLowerCase().endsWith('.txt'));
-
-        if (txtFiles.length === 0) {
-            if (DEBUG_MODE) console.warn(`[initialize] Warning: No .txt files found in emoji list source directory: ${emojiListSourceDir}`);
-        } else {
-            if (DEBUG_MODE) console.log(`[initialize] Found ${txtFiles.length} emoji list files in ${emojiListSourceDir}. Loading...`);
-            await Promise.all(txtFiles.map(async (fileName) => {
-                const emojiName = fileName.replace(/\.txt$/i, '');
-                const filePath = path.join(emojiListSourceDir, fileName);
-                try {
-                    const listContent = await fs.readFile(filePath, 'utf-8');
-                    cachedEmojiLists.set(emojiName, listContent);
-                } catch (readError) {
-                    console.error(`[initialize] Error reading emoji list file ${filePath}:`, readError.message); // Keep as error
-                    cachedEmojiLists.set(emojiName, `[加载 ${emojiName} 列表失败: ${readError.code}]`);
-                }
-            }));
-            if (DEBUG_MODE) console.log('[initialize] All available emoji lists loaded into cache.');
-        }
-    } catch (error) {
-         if (error.code === 'ENOENT') {
-             console.error(`[initialize] Error: Emoji list source directory not found: ${emojiListSourceDir}. Make sure the EmojiListGenerator plugin ran successfully.`); // Keep as error
-         } else {
-            console.error(`[initialize] Error reading emoji list source directory ${emojiListSourceDir}:`, error.message); // Keep as error
-         }
-    }
-    if (DEBUG_MODE) console.log('表情包列表缓存加载完成。');
-    
-    // 初始化通用任务调度器
-    taskScheduler.initialize(pluginManager, webSocketServer, DEBUG_MODE);
-}
-
-// Store the server instance globally so it can be accessed by gracefulShutdown
-let server;
-
-server = app.listen(port, async () => { // Assign to server variable
-    await loadBlacklist(); // 新增：在服务器启动时加载IP黑名单
-    console.log(`中间层服务器正在监听端口 ${port}`);
-    console.log(`API 服务器地址: ${apiUrl}`);
-    
-    // 新增：加载模型重定向配置
-    console.log('正在加载模型重定向配置...');
-    modelRedirectHandler.setDebugMode(DEBUG_MODE);
-    await modelRedirectHandler.loadModelRedirectConfig(path.join(__dirname, 'ModelRedirect.json'));
-    console.log('模型重定向配置加载完成。');
-    
-    // ensureDebugLogDir() is effectively handled by initializeServerLogger() synchronously earlier.
-    // If ensureDebugLogDirAsync was meant for other purposes, it can be called where needed.
-    
-    // 新增：初始化Agent管理器
-    console.log('正在初始化Agent管理器...');
-    await agentManager.initialize(DEBUG_MODE);
-    console.log('Agent管理器初始化完成。');
-
-    console.log('正在初始化TVS管理器...');
-    tvsManager.initialize(DEBUG_MODE);
-    console.log('TVS管理器初始化完成。');
-
-    await initialize(); // This loads plugins and initializes services
-
-    // Initialize the new WebSocketServer
-    if (DEBUG_MODE) console.log('[Server] Initializing WebSocketServer...');
-    const vcpKeyValue = pluginManager.getResolvedPluginConfigValue('VCPLog', 'VCP_Key') || process.env.VCP_Key;
-    webSocketServer.initialize(server, { debugMode: DEBUG_MODE, vcpKey: vcpKeyValue });
-    
-    // --- 注入依赖 ---
-    // pluginManager.setWebSocketServer(webSocketServer); // 已移动到 initializeServices 之前
-    webSocketServer.setPluginManager(pluginManager);
-    
-    // 初始化 FileFetcherServer
-    FileFetcherServer.initialize(webSocketServer);
-
-    if (DEBUG_MODE) console.log('[Server] WebSocketServer, PluginManager, and FileFetcherServer have been interconnected.');
-
-    // The VCPLog plugin's attachWebSocketServer is no longer needed here as WebSocketServer handles it.
-});
-
-
-async function gracefulShutdown() {
-    console.log('Initiating graceful shutdown...');
-    
-    if (taskScheduler) {
-        taskScheduler.shutdown();
-    }
-
-    if (webSocketServer) {
-        console.log('[Server] Shutting down WebSocketServer...');
-        webSocketServer.shutdown();
-    }
-    if (pluginManager) {
-        await pluginManager.shutdownAllPlugins();
-    }
-
-    const serverLogWriteStream = logger.getLogWriteStream();
-    if (serverLogWriteStream) {
-        logger.originalConsoleLog('[Server] Closing server log file stream...');
-        const logClosePromise = new Promise((resolve) => {
-            serverLogWriteStream.end(`[${dayjs().tz(DEFAULT_TIMEZONE).format('YYYY-MM-DD HH:mm:ss Z')}] Server gracefully shut down.\n`, () => {
-                logger.originalConsoleLog('[Server] Server log stream closed.');
-                resolve();
-            });
-        });
-        await logClosePromise;
-    }
-
-    console.log('Graceful shutdown complete. Exiting.');
-    process.exit(0);
-}
-
-process.on('SIGINT', gracefulShutdown);
-process.on('SIGTERM', gracefulShutdown);
-
-// 新增：捕获未处理的异常，防止服务器崩溃
-process.on('uncaughtException', (error) => {
-    console.error('[CRITICAL] Uncaught Exception detected:', error.message);
-    console.error('[CRITICAL] Stack trace:', error.stack);
-    
-    // 记录到日志文件
-    const serverLogWriteStream = logger.getLogWriteStream();
-    if (serverLogWriteStream && !serverLogWriteStream.destroyed) {
-        try {
-            serverLogWriteStream.write(
-                `[${dayjs().tz(DEFAULT_TIMEZONE).format('YYYY-MM-DD HH:mm:ss Z')}] [CRITICAL] Uncaught Exception: ${error.message}\n${error.stack}\n`
-            );
-        } catch (e) {
-            console.error('[CRITICAL] Failed to write exception to log:', e.message);
-        }
-    }
-    
-    // 不要立即退出，让服务器继续运行
-    console.log('[CRITICAL] Server will continue running despite the exception.');
-});
-
-// 新增：捕获未处理的 Promise 拒绝
-process.on('unhandledRejection', (reason, promise) => {
-    console.error('[WARNING] Unhandled Promise Rejection at:', promise);
-    console.error('[WARNING] Reason:', reason);
-    
-    // 记录到日志文件
-    const serverLogWriteStream = logger.getLogWriteStream();
-    if (serverLogWriteStream && !serverLogWriteStream.destroyed) {
-        try {
-            serverLogWriteStream.write(
-                `[${dayjs().tz(DEFAULT_TIMEZONE).format('YYYY-MM-DD HH:mm:ss Z')}] [WARNING] Unhandled Promise Rejection: ${reason}\n`
-            );
-        } catch (e) {
-            console.error('[WARNING] Failed to write rejection to log:', e.message);
-        }
-    }
-});
-
-// Ensure log stream is flushed on uncaught exceptions or synchronous exit, though less reliable
-process.on('exit', (code) => {
-    logger.originalConsoleLog(`[Server] Exiting with code ${code}.`);
-    const serverLogWriteStream = logger.getLogWriteStream();
-    const currentServerLogPath = logger.getServerLogPath();
-    if (serverLogWriteStream && !serverLogWriteStream.destroyed) {
-        try {
-            fsSync.appendFileSync(currentServerLogPath, `[${dayjs().tz(DEFAULT_TIMEZONE).format('YYYY-MM-DD HH:mm:ss Z')}] Server exited with code ${code}.\n`);
-            serverLogWriteStream.end();
-        } catch (e) {
-            logger.originalConsoleError('[Server] Error during final log write on exit:', e.message);
-        }
-    }
+// server.js
+const express = require('express');
+const dotenv = require('dotenv');
+const schedule = require('node-schedule');
+const lunarCalendar = require('chinese-lunar-calendar');
+const dayjs = require('dayjs');
+const timezone = require('dayjs/plugin/timezone');
+const utc = require('dayjs/plugin/utc');
+dayjs.extend(utc);
+dayjs.extend(timezone);
+
+const DEFAULT_TIMEZONE = process.env.DEFAULT_TIMEZONE || 'Asia/Shanghai';
+const fs = require('fs').promises; // fs.promises for async operations
+const path = require('path');
+const { Writable } = require('stream');
+const fsSync = require('fs'); // Renamed to fsSync for clarity with fs.promises
+
+// 初始化日志记录器
+const logger = require('./modules/logger.js');
+logger.initializeServerLogger();
+logger.overrideConsole();
+
+const AGENT_DIR = path.join(__dirname, 'Agent'); // 定义 Agent 目录
+const TVS_DIR = path.join(__dirname, 'TVStxt'); // 新增：定义 TVStxt 目录
+const crypto = require('crypto');
+const agentManager = require('./modules/agentManager.js'); // 新增：Agent管理器
+const tvsManager = require('./modules/tvsManager.js'); // 新增：TVS管理器
+const messageProcessor = require('./modules/messageProcessor.js');
+const knowledgeBaseManager = require('./KnowledgeBaseManager.js'); // 新增：引入统一知识库管理器
+const pluginManager = require('./Plugin.js');
+const taskScheduler = require('./routes/taskScheduler.js');
+const webSocketServer = require('./WebSocketServer.js'); // 新增 WebSocketServer 引入
+const FileFetcherServer = require('./FileFetcherServer.js'); // 引入新的 FileFetcherServer 模块
+const vcpInfoHandler = require('./vcpInfoHandler.js'); // 引入新的 VCP 信息处理器
+const basicAuth = require('basic-auth');
+const cors = require('cors'); // 引入 cors 模块
+
+const BLACKLIST_FILE = path.join(__dirname, 'ip_blacklist.json');
+const MAX_API_ERRORS = 5;
+let ipBlacklist = [];
+const apiErrorCounts = new Map();
+
+const loginAttempts = new Map();
+const tempBlocks = new Map();
+const MAX_LOGIN_ATTEMPTS = 5; // 15分钟内最多尝试5次
+const LOGIN_ATTEMPT_WINDOW = 15 * 60 * 1000; // 15分钟的窗口
+const TEMP_BLOCK_DURATION = 30 * 60 * 1000; // 封禁30分钟
+
+const ChatCompletionHandler = require('./modules/chatCompletionHandler.js');
+
+const activeRequests = new Map(); // 新增：用于存储活动中的请求，以便中止
+
+// 新增：定时清理 activeRequests 防止内存泄漏
+setInterval(() => {
+    const now = Date.now();
+    for (const [id, context] of activeRequests.entries()) {
+        // 30分钟超时
+        if (now - (context.timestamp || 0) > 30 * 60 * 1000) {
+            console.log(`[Request Cleanup] Aborting and removing timed-out request: ${id}`);
+            if (context.abortController) {
+                context.abortController.abort();
+            }
+            activeRequests.delete(id);
+        }
+    }
+}, 60 * 1000); // 每分钟检查一次
+
+dotenv.config({ path: 'config.env' });
+
+const ADMIN_USERNAME = process.env.AdminUsername;
+const ADMIN_PASSWORD = process.env.AdminPassword;
+
+const DEBUG_MODE = (process.env.DebugMode || "False").toLowerCase() === "true";
+const VCPToolCode = (process.env.VCPToolCode || "false").toLowerCase() === "true"; // 新增：读取VCP工具调用验证码开关
+const SHOW_VCP_OUTPUT = (process.env.ShowVCP || "False").toLowerCase() === "true"; // 读取 ShowVCP 环境变量
+
+// 新增：模型重定向功能
+const ModelRedirectHandler = require('./modelRedirectHandler.js');
+const modelRedirectHandler = new ModelRedirectHandler();
+
+// ensureDebugLogDir is now ensureDebugLogDirSync and called by initializeServerLogger
+// writeDebugLog remains for specific debug purposes, it uses fs.promises.
+// 优化：Debug 日志按天归档到 archive/YYYY-MM-DD/Debug/ 目录
+async function writeDebugLog(filenamePrefix, data) {
+    if (DEBUG_MODE) {
+        const DEBUG_LOG_DIR = path.join(__dirname, 'debug', 'logs');
+        const now = dayjs().tz(DEFAULT_TIMEZONE);
+        const dateStr = now.format('YYYY-MM-DD');
+        const timestamp = now.format('HHmmss_SSS');
+
+        // 归档目录：DebugLog/archive/YYYY-MM-DD/Debug/
+        const archiveDir = path.join(DEBUG_LOG_DIR, 'archive', dateStr, 'Debug');
+
+        try {
+            await fs.mkdir(archiveDir, { recursive: true });
+        } catch (error) {
+            console.error(`创建 Debug 归档目录失败: ${archiveDir}`, error);
+        }
+
+        const filename = `${filenamePrefix}-${timestamp}.txt`;
+        const filePath = path.join(archiveDir, filename);
+        try {
+            await fs.writeFile(filePath, JSON.stringify(data, null, 2));
+            console.log(`[DebugLog] 已记录日志: archive/${dateStr}/Debug/${filename}`);
+        } catch (error) {
+            console.error(`写入调试日志失败: ${filePath}`, error);
+        }
+    }
+}
+
+// 新增：加载IP黑名单
+async function loadBlacklist() {
+    try {
+        await fs.access(BLACKLIST_FILE);
+        const data = await fs.readFile(BLACKLIST_FILE, 'utf8');
+        ipBlacklist = JSON.parse(data);
+        console.log(`[Security] IP黑名单加载成功，共 ${ipBlacklist.length} 个条目。`);
+    } catch (error) {
+        if (error.code === 'ENOENT') {
+            console.log('[Security] 未找到IP黑名单文件，将创建一个新的。');
+            await saveBlacklist(); // 创建一个空的黑名单文件
+        } else {
+            console.error('[Security] 加载IP黑名单失败:', error);
+        }
+    }
+}
+
+// 新增：保存IP黑名单
+async function saveBlacklist() {
+    try {
+        await fs.writeFile(BLACKLIST_FILE, JSON.stringify(ipBlacklist, null, 2));
+    } catch (error) {
+        console.error('[Security] 保存IP黑名单失败:', error);
+    }
+}
+
+const detectors = [];
+for (const key in process.env) {
+    if (/^Detector\d+$/.test(key)) {
+        const index = key.substring(8);
+        const outputKey = `Detector_Output${index}`;
+        if (process.env[outputKey]) {
+            detectors.push({ detector: process.env[key], output: process.env[outputKey] });
+        }
+    }
+}
+if (detectors.length > 0) console.log(`共加载了 ${detectors.length} 条系统提示词转换规则。`);
+else console.log('未加载任何系统提示词转换规则。');
+
+const superDetectors = [];
+for (const key in process.env) {
+    if (/^SuperDetector\d+$/.test(key)) {
+        const index = key.substring(13);
+        const outputKey = `SuperDetector_Output${index}`;
+        if (process.env[outputKey]) {
+            superDetectors.push({ detector: process.env[key], output: process.env[outputKey] });
+        }
+    }
+}
+if (superDetectors.length > 0) console.log(`共加载了 ${superDetectors.length} 条全局上下文转换规则。`);
+else console.log('未加载任何全局上下文转换规则。');
+
+
+const app = express();
+app.set('trust proxy', true); // 新增：信任代理，以便正确解析 X-Forwarded-For 头，解决本地IP识别为127.0.0.1的问题
+app.use(cors({ origin: '*' })); // 启用 CORS，允许所有来源的跨域请求，方便本地文件调试
+
+// 在路由决策之前解析请求体，以便 req.body 可用
+app.use(express.json({ limit: '300mb' }));
+app.use(express.urlencoded({ limit: '300mb', extended: true }));
+app.use(express.text({ limit: '300mb', type: 'text/plain' })); // 新增：用于处理纯文本请求体
+
+// 新增：IP追踪中间件
+app.use((req, res, next) => {
+    if (req.method === 'POST') {
+        let clientIp = req.ip;
+        // 标准化IPv6映射的IPv4地址 (e.g., from '::ffff:127.0.0.1' to '127.0.0.1')
+        if (clientIp && clientIp.substr(0, 7) === "::ffff:") {
+            clientIp = clientIp.substr(7);
+        }
+        
+        // 始终记录收到的POST请求IP
+        console.log(`[IP Tracker] Received POST request from IP: ${clientIp}`);
+
+        const serverName = webSocketServer.findServerByIp(clientIp);
+        if (serverName) {
+            console.log(`[IP Tracker] SUCCESS: Post request is from known Distributed Server: '${serverName}' (IP: ${clientIp})`);
+        }
+    }
+    next();
+});
+
+// 新增：处理API错误并更新IP计数
+function handleApiError(req) {
+    let clientIp = req.ip;
+    if (clientIp && clientIp.substr(0, 7) === "::ffff:") {
+        clientIp = clientIp.substr(7);
+    }
+
+    // Don't blacklist the server itself.
+    if (clientIp === '127.0.0.1' || clientIp === '::1') {
+        console.log(`[Security] Ignored an API error from the local server itself (IP: ${clientIp}). This is to prevent self-blocking.`);
+        return;
+    }
+
+    if (!clientIp || ipBlacklist.includes(clientIp)) {
+        return; // 如果IP无效或已在黑名单中，则不处理
+    }
+
+    const currentErrors = (apiErrorCounts.get(clientIp) || 0) + 1;
+    apiErrorCounts.set(clientIp, currentErrors);
+    console.log(`[Security] IP ${clientIp} 出现API错误，当前计次: ${currentErrors}/${MAX_API_ERRORS}`);
+
+    if (currentErrors >= MAX_API_ERRORS) {
+        if (!ipBlacklist.includes(clientIp)) {
+            ipBlacklist.push(clientIp);
+            console.log(`[Security] IP ${clientIp} 已达到错误上限，已加入黑名单。`);
+            saveBlacklist(); // 异步保存，不阻塞当前请求
+            apiErrorCounts.delete(clientIp); // 从计数器中移除
+        }
+    }
+}
+
+// 新增：IP黑名单中间件
+app.use((req, res, next) => {
+    let clientIp = req.ip;
+    if (clientIp && clientIp.substr(0, 7) === "::ffff:") {
+        clientIp = clientIp.substr(7);
+    }
+
+    if (clientIp && ipBlacklist.includes(clientIp)) {
+        console.warn(`[Security] 已阻止来自黑名单IP ${clientIp} 的请求。`);
+        return res.status(403).json({ error: 'Forbidden: Your IP address has been blocked due to suspicious activity.' });
+    }
+    next();
+});
+
+// 引入并使用特殊模型路由
+const specialModelRouter = require('./routes/specialModelRouter');
+app.use(specialModelRouter); // 这个将处理所有白名单模型的请求
+
+const port = process.env.PORT;
+const apiKey = process.env.API_Key;
+const apiUrl = process.env.API_URL;
+const serverKey = process.env.Key;
+
+const cachedEmojiLists = new Map();
+
+// Authentication middleware for Admin Panel and Admin API
+const adminAuth = (req, res, next) => {
+    // This middleware protects both the Admin Panel static files and its API endpoints.
+    const isAdminPath = req.path.startsWith('/admin_api') || req.path.startsWith('/AdminPanel');
+
+    if (isAdminPath) {
+        let clientIp = req.ip;
+        if (clientIp && clientIp.substr(0, 7) === "::ffff:") {
+            clientIp = clientIp.substr(7);
+        }
+
+        // 1. 检查管理员凭据是否已配置 (这是最高优先级的安全检查)
+        if (!ADMIN_USERNAME || !ADMIN_PASSWORD) {
+            console.error('[AdminAuth] AdminUsername or AdminPassword not set in config.env. Admin panel is disabled.');
+            // 对API和页面请求返回不同的错误格式
+            if (req.path.startsWith('/admin_api') || (req.headers.accept && req.headers.accept.includes('application/json'))) {
+                 res.status(503).json({
+                    error: 'Service Unavailable: Admin credentials not configured.',
+                    message: 'Please set AdminUsername and AdminPassword in the config.env file to enable the admin panel.'
+                });
+            } else {
+                 res.status(503).send('<h1>503 Service Unavailable</h1><p>Admin credentials (AdminUsername, AdminPassword) are not configured in config.env. Please configure them to enable the admin panel.</p>');
+            }
+            return; // 停止进一步处理
+        }
+
+        // 2. 检查IP是否被临时封禁
+        const blockInfo = tempBlocks.get(clientIp);
+        if (blockInfo && Date.now() < blockInfo.expires) {
+            console.warn(`[AdminAuth] Blocked login attempt from IP: ${clientIp}. Block expires at ${new Date(blockInfo.expires).toLocaleString()}.`);
+            const timeLeft = Math.ceil((blockInfo.expires - Date.now()) / 1000 / 60);
+            res.setHeader('Retry-After', Math.ceil((blockInfo.expires - Date.now()) / 1000)); // In seconds
+            return res.status(429).json({
+                error: 'Too Many Requests',
+                message: `由于登录失败次数过多，您的IP已被暂时封禁。请在 ${timeLeft} 分钟后重试。`
+            });
+        }
+
+        // 3. 凭据已配置，继续进行 Basic Auth
+        const credentials = basicAuth(req);
+        if (!credentials || credentials.name !== ADMIN_USERNAME || credentials.pass !== ADMIN_PASSWORD) {
+            // 认证失败，处理登录尝试计数
+            if (clientIp) {
+                const now = Date.now();
+                let attemptInfo = loginAttempts.get(clientIp) || { count: 0, firstAttempt: now };
+
+                // 如果时间窗口已过，则重置计数
+                if (now - attemptInfo.firstAttempt > LOGIN_ATTEMPT_WINDOW) {
+                    attemptInfo = { count: 0, firstAttempt: now };
+                }
+
+                attemptInfo.count++;
+                console.log(`[AdminAuth] Failed login attempt from IP: ${clientIp}. Count: ${attemptInfo.count}/${MAX_LOGIN_ATTEMPTS}`);
+
+                if (attemptInfo.count >= MAX_LOGIN_ATTEMPTS) {
+                    console.warn(`[AdminAuth] IP ${clientIp} has been temporarily blocked for ${TEMP_BLOCK_DURATION / 60000} minutes due to excessive failed login attempts.`);
+                    tempBlocks.set(clientIp, { expires: now + TEMP_BLOCK_DURATION });
+                    loginAttempts.delete(clientIp); // 封禁后清除尝试记录
+                } else {
+                    loginAttempts.set(clientIp, attemptInfo);
+                }
+            }
+            
+            res.setHeader('WWW-Authenticate', 'Basic realm="Admin Panel"');
+            if (req.path.startsWith('/admin_api') || (req.headers.accept && req.headers.accept.includes('application/json'))) {
+                return res.status(401).json({ error: 'Unauthorized' });
+            } else {
+                return res.status(401).send('<h1>401 Unauthorized</h1><p>Authentication required to access the Admin Panel.</p>');
+            }
+        }
+        
+        // 4. 认证成功
+        if (clientIp) {
+            loginAttempts.delete(clientIp); // 成功后清除尝试记录
+        }
+        return next();
+    }
+    
+    // 非管理面板路径，继续
+    return next();
+};
+// Apply admin authentication to all /AdminPanel and /admin_api routes.
+// This MUST come before serving static files to protect the panel itself.
+app.use(adminAuth);
+
+// Serve Admin Panel static files only after successful authentication.
+app.use('/AdminPanel', express.static(path.join(__dirname, 'AdminPanel')));
+
+
+// Image server logic is now handled by the ImageServer plugin.
+
+
+// General API authentication (Bearer token) - This was the original one, now adminAuth handles its paths
+app.use((req, res, next) => {
+    // Skip bearer token check for admin panel API and static files, as they use basic auth or no auth
+    if (req.path.startsWith('/admin_api') || req.path.startsWith('/AdminPanel')) {
+        return next();
+    }
+
+    const imageServicePathRegex = /^\/pw=[^/]+\/images\//;
+    if (imageServicePathRegex.test(req.path)) {
+        return next();
+    }
+
+    // Add a similar check for the FileServer plugin path
+    const fileServicePathRegex = /^\/pw=[^/]+\/files\//;
+    if (fileServicePathRegex.test(req.path)) {
+        return next();
+    }
+
+    // Skip bearer token check for plugin callbacks
+    if (req.path.startsWith('/plugin-callback')) {
+        return next();
+    }
+
+    const authHeader = req.headers.authorization;
+    if (!authHeader || authHeader !== `Bearer ${serverKey}`) {
+        return res.status(401).json({ error: 'Unauthorized (Bearer token required)' });
+    }
+    next();
+});
+
+// This function is no longer needed as the EmojiListGenerator plugin handles generation.
+// async function updateAndLoadAgentEmojiList(agentName, dirPath, filePath) { ... }
+
+
+
+app.get('/v1/models', async (req, res) => {
+    const { default: fetch } = await import('node-fetch');
+    try {
+        const modelsApiUrl = `${apiUrl}/v1/models`;
+        const apiResponse = await fetch(modelsApiUrl, {
+            method: 'GET',
+            headers: {
+                'Authorization': `Bearer ${apiKey}`,
+                ...(req.headers['user-agent'] && { 'User-Agent': req.headers['user-agent'] }),
+                'Accept': req.headers['accept'] || 'application/json',
+            },
+        });
+
+        // 新增：如果启用了模型重定向，需要处理模型列表响应
+        if (modelRedirectHandler.isEnabled() && apiResponse.ok) {
+            const responseText = await apiResponse.text();
+            try {
+                const modelsData = JSON.parse(responseText);
+                
+                // 替换模型列表中的内部模型名为公开模型名
+                if (modelsData.data && Array.isArray(modelsData.data)) {
+                    modelsData.data = modelsData.data.map(model => {
+                        if (model.id) {
+                            const publicModelName = modelRedirectHandler.redirectModelForClient(model.id);
+                            if (publicModelName !== model.id) {
+                                if (DEBUG_MODE) {
+                                    console.log(`[ModelRedirect] 模型列表重定向: ${model.id} -> ${publicModelName}`);
+                                }
+                                return { ...model, id: publicModelName };
+                            }
+                        }
+                        return model;
+                    });
+                }
+                
+                // 设置响应头
+                res.status(apiResponse.status);
+                apiResponse.headers.forEach((value, name) => {
+                    if (!['content-encoding', 'transfer-encoding', 'connection', 'content-length', 'keep-alive'].includes(name.toLowerCase())) {
+                        res.setHeader(name, value);
+                    }
+                });
+                
+                // 发送修改后的响应
+                res.json(modelsData);
+                return;
+            } catch (parseError) {
+                console.warn('[ModelRedirect] 解析模型列表响应失败，使用原始响应:', parseError.message);
+                // 如果解析失败，回退到原始流式转发
+            }
+        }
+
+        // 原始的流式转发逻辑（当模型重定向未启用或解析失败时使用）
+        res.status(apiResponse.status);
+        apiResponse.headers.forEach((value, name) => {
+            // Avoid forwarding hop-by-hop headers
+            if (!['content-encoding', 'transfer-encoding', 'connection', 'content-length', 'keep-alive'].includes(name.toLowerCase())) {
+                 res.setHeader(name, value);
+            }
+        });
+
+        // Stream the response body back to the client
+        apiResponse.body.pipe(res);
+
+    } catch (error) {
+        console.error('转发 /v1/models 请求时出错:', error.message, error.stack);
+        if (!res.headersSent) {
+             res.status(500).json({ error: 'Internal Server Error', details: error.message });
+        } else if (!res.writableEnded) {
+             console.error('[STREAM ERROR] Headers already sent. Cannot send JSON error. Ending stream if not already ended.');
+             res.end();
+        }
+    }
+});
+// 新增：标准化任务创建API端点
+const VCP_TIMED_CONTACTS_DIR = path.join(__dirname, 'VCPTimedContacts');
+
+// 辅助函数：将 Date 对象格式化为包含时区偏移的本地时间字符串 (e.g., 2025-06-29T15:00:00+08:00)
+function formatToLocalDateTimeWithOffset(date) {
+    // 使用 dayjs 在配置的时区中解析 Date 对象，并格式化为 ISO 8601 扩展格式
+    // 'YYYY-MM-DDTHH:mm:ssZ' 格式会包含时区偏移
+    return dayjs(date).tz(DEFAULT_TIMEZONE).format('YYYY-MM-DDTHH:mm:ssZ');
+}
+
+app.post('/v1/schedule_task', async (req, res) => {
+    // 这是一个内部端点，由插件调用以创建定时任务。
+    // 它依赖于全局的 Bearer token 认证。
+    const { schedule_time, task_id, tool_call } = req.body;
+
+    if (!schedule_time || !task_id || !tool_call || !tool_call.tool_name || !tool_call.arguments) {
+        return res.status(400).json({ status: "error", error: "请求无效，缺少 'schedule_time', 'task_id', 或有效的 'tool_call' 对象。" });
+    }
+
+    const targetDate = new Date(schedule_time);
+    if (isNaN(targetDate.getTime())) {
+        return res.status(400).json({ status: "error", error: "无效的 'schedule_time' 时间格式。" });
+    }
+    if (targetDate.getTime() <= Date.now()) {
+        return res.status(400).json({ status: "error", error: "schedule_time 不能是过去的时间。" });
+    }
+
+    try {
+        // 确保目录存在
+        await fs.mkdir(VCP_TIMED_CONTACTS_DIR, { recursive: true });
+        
+        const taskFilePath = path.join(VCP_TIMED_CONTACTS_DIR, `${task_id}.json`);
+        
+        const scheduledTimeWithOffset = formatToLocalDateTimeWithOffset(targetDate);
+
+        const taskData = {
+            taskId: task_id,
+            scheduledLocalTime: scheduledTimeWithOffset, // 使用带时区偏移的本地时间格式
+            tool_call: tool_call, // 存储完整的 VCP Tool Call
+            requestor: `Plugin: ${tool_call.tool_name}`,
+        };
+
+        await fs.writeFile(taskFilePath, JSON.stringify(taskData, null, 2));
+        if (DEBUG_MODE) console.log(`[Server] 已通过API创建新的定时任务文件: ${taskFilePath}`);
+        
+        // 返回成功的响应，插件可以基于此生成最终的用户回执
+        res.status(200).json({ 
+            status: "success",
+            message: "任务已成功调度。",
+            details: {
+                taskId: task_id,
+                scheduledTime: scheduledTimeWithOffset
+            }
+        });
+
+    } catch (error) {
+        console.error(`[Server] 通过API创建定时任务文件时出错:`, error);
+        res.status(500).json({ status: "error", error: "在服务器上保存定时任务时发生内部错误。" });
+    }
+});
+
+// 新增：紧急停止路由
+app.post('/v1/interrupt', (req, res) => {
+    const id = req.body.requestId || req.body.messageId; // 兼容 requestId 和 messageId
+    if (!id) {
+        return res.status(400).json({ error: 'requestId or messageId is required.' });
+    }
+
+    const context = activeRequests.get(id);
+    if (context) {
+        console.log(`[Interrupt] Received stop signal for ID: ${id}`);
+        
+        // 修复 Bug #1, #2, #3: 先设置中止标志，再触发 abort，最后才尝试写入
+        // 1. 设置中止标志，防止 chatCompletionHandler 继续写入
+        if (!context.aborted) {
+            context.aborted = true; // 标记为已中止
+            
+            // 2. 立即触发 abort 信号（中断正在进行的 fetch 请求）
+            if (context.abortController && !context.abortController.signal.aborted) {
+                context.abortController.abort();
+                console.log(`[Interrupt] AbortController.abort() called for ID: ${id}`);
+            }
+            
+            // 3. 等待一小段时间让 abort 传播（避免竞态条件）
+            setImmediate(() => {
+                // 4. 现在安全地尝试关闭响应流（如果还未关闭）
+                if (context.res && !context.res.writableEnded && !context.res.destroyed) {
+                    try {
+                        // 检查响应头是否已发送，决定如何关闭
+                        if (!context.res.headersSent) {
+                            // 修复竞态条件Bug: 根据原始请求的stream属性判断响应类型
+                            const isStreamRequest = context.req?.body?.stream === true;
+                            
+                            if (isStreamRequest) {
+                                // 流式请求：发送SSE格式的中止信号
+                                console.log(`[Interrupt] Sending SSE abort signal for stream request ${id}`);
+                                context.res.status(200);
+                                context.res.setHeader('Content-Type', 'text/event-stream');
+                                context.res.setHeader('Cache-Control', 'no-cache');
+                                context.res.setHeader('Connection', 'keep-alive');
+                                
+                                const abortChunk = {
+                                    id: `chatcmpl-interrupt-${Date.now()}`,
+                                    object: 'chat.completion.chunk',
+                                    created: Math.floor(Date.now() / 1000),
+                                    model: context.req?.body?.model || 'unknown',
+                                    choices: [{
+                                        index: 0,
+                                        delta: { content: '请求已被用户中止' },
+                                        finish_reason: 'stop'
+                                    }]
+                                };
+                                context.res.write(`data: ${JSON.stringify(abortChunk)}\n\n`);
+                                context.res.write('data: [DONE]\n\n');
+                                context.res.end();
+                            } else {
+                                // 非流式请求：发送标准JSON响应
+                                console.log(`[Interrupt] Sending JSON abort response for non-stream request ${id}`);
+                                context.res.status(200).json({
+                                    choices: [{
+                                        index: 0,
+                                        message: { role: 'assistant', content: '请求已被用户中止' },
+                                        finish_reason: 'stop'
+                                    }]
+                                });
+                            }
+                        } else if (context.res.getHeader('Content-Type')?.includes('text/event-stream')) {
+                            // 是流式响应，发送 [DONE] 信号并关闭
+                            context.res.write('data: [DONE]\n\n');
+                            context.res.end();
+                            console.log(`[Interrupt] Sent [DONE] signal and closed stream for ID: ${id}`);
+                        } else {
+                            // 其他情况，直接结束响应
+                            context.res.end();
+                            console.log(`[Interrupt] Ended response for ID: ${id}`);
+                        }
+                    } catch (e) {
+                        console.error(`[Interrupt] Error closing response for ${id}:`, e.message);
+                        // 即使写入失败也不要崩溃，只记录错误
+                        // 尝试强制关闭连接以防止挂起
+                        try {
+                            if (context.res && !context.res.destroyed) {
+                                context.res.destroy();
+                                console.log(`[Interrupt] Forcefully destroyed response for ${id}`);
+                            }
+                        } catch (destroyError) {
+                            console.error(`[Interrupt] Error destroying response for ${id}:`, destroyError.message);
+                        }
+                    }
+                } else {
+                    console.log(`[Interrupt] Response for ${id} already closed or destroyed.`);
+                }
+            });
+        } else {
+            console.log(`[Interrupt] Request ${id} already aborted, skipping duplicate abort.`);
+        }
+        
+        // 最后从 activeRequests 中移除，防止内存泄漏
+        setTimeout(() => {
+            if (activeRequests.has(id)) {
+                activeRequests.delete(id);
+                console.log(`[Interrupt] Cleaned up request ${id} from activeRequests`);
+            }
+        }, 1000); // 延迟1秒删除，确保所有异步操作完成
+        
+        // 向中断请求的发起者返回成功响应
+        res.status(200).json({ status: 'success', message: `Interrupt signal sent for request ${id}.` });
+    } else {
+        console.log(`[Interrupt] Received stop signal for non-existent or completed ID: ${id}`);
+        res.status(404).json({ status: 'error', message: `Request ${id} not found or already completed.` });
+    }
+});
+
+
+
+const chatCompletionHandler = new ChatCompletionHandler({
+    apiUrl,
+    apiKey,
+    modelRedirectHandler,
+    pluginManager,
+    activeRequests,
+    writeDebugLog,
+    handleDiaryFromAIResponse,
+    webSocketServer,
+    DEBUG_MODE,
+    SHOW_VCP_OUTPUT,
+    VCPToolCode, // 新增：传递VCP工具调用验证码开关
+    maxVCPLoopStream: parseInt(process.env.MaxVCPLoopStream),
+    maxVCPLoopNonStream: parseInt(process.env.MaxVCPLoopNonStream),
+    apiRetries: parseInt(process.env.ApiRetries) || 3, // 新增：API重试次数
+    apiRetryDelay: parseInt(process.env.ApiRetryDelay) || 1000, // 新增：API重试延迟
+    cachedEmojiLists,
+    detectors,
+    superDetectors
+});
+
+// Route for standard chat completions. VCP info is shown based on the .env config.
+app.post('/v1/chat/completions', async (req, res) => {
+    try {
+        await chatCompletionHandler.handle(req, res, false);
+    } catch (e) {
+        console.error(`[FATAL] Uncaught exception from chatCompletionHandler for ${req.path}:`, e);
+        if (!res.headersSent) {
+            res.status(500).json({ error: "A fatal internal error occurred." });
+        } else if (!res.writableEnded) {
+            res.end();
+        }
+    }
+});
+
+// Route to force VCP info to be shown, regardless of the .env config.
+app.post('/v1/chatvcp/completions', async (req, res) => {
+    try {
+        await chatCompletionHandler.handle(req, res, true);
+    } catch (e) {
+        console.error(`[FATAL] Uncaught exception from chatCompletionHandler for ${req.path}:`, e);
+        if (!res.headersSent) {
+            res.status(500).json({ error: "A fatal internal error occurred." });
+        } else if (!res.writableEnded) {
+            res.end();
+        }
+    }
+});
+
+// 新增：人类直接调用工具的端点
+app.post('/v1/human/tool', async (req, res) => {
+    try {
+        const requestBody = req.body;
+        if (typeof requestBody !== 'string' || !requestBody.trim()) {
+            return res.status(400).json({ error: 'Request body must be a non-empty plain text.' });
+        }
+
+        const toolRequestStartMarker = "<<<[TOOL_REQUEST]>>>";
+        const toolRequestEndMarker = "<<<[END_TOOL_REQUEST]>>>";
+
+        const startIndex = requestBody.indexOf(toolRequestStartMarker);
+        const endIndex = requestBody.indexOf(toolRequestEndMarker, startIndex);
+
+        if (startIndex === -1 || endIndex === -1) {
+            return res.status(400).json({ error: 'Malformed request: Missing TOOL_REQUEST markers.' });
+        }
+
+        const requestBlockContent = requestBody.substring(startIndex + toolRequestStartMarker.length, endIndex).trim();
+
+        let parsedToolArgs = {};
+        let requestedToolName = null;
+        const paramRegex = /([\w_]+)\s*:\s*「始」([\s\S]*?)「末」\s*(?:,)?/g;
+        let regexMatch;
+
+        while ((regexMatch = paramRegex.exec(requestBlockContent)) !== null) {
+            const key = regexMatch[1];
+            const value = regexMatch[2].trim();
+            if (key === "tool_name") {
+                requestedToolName = value;
+            } else {
+                parsedToolArgs[key] = value;
+            }
+        }
+
+        if (!requestedToolName) {
+            return res.status(400).json({ error: 'Malformed request: tool_name not found within the request block.' });
+        }
+
+        if (DEBUG_MODE) {
+            console.log(`[Human Tool Exec] Received tool call for: ${requestedToolName}`, parsedToolArgs);
+        }
+
+        // 直接调用插件管理器
+        const result = await pluginManager.processToolCall(requestedToolName, parsedToolArgs);
+
+        // processToolCall 的结果已经是正确的对象格式
+        res.status(200).json(result);
+
+    } catch (error) {
+        console.error('[Human Tool Exec] Error processing direct tool call:', error.message);
+        handleApiError(req); // 新增：处理API错误计数
+        
+        let errorObject;
+        try {
+            // processToolCall 抛出的错误是一个字符串化的JSON
+            errorObject = JSON.parse(error.message);
+        } catch (parseError) {
+            errorObject = { error: 'Internal Server Error', details: error.message };
+        }
+        
+        res.status(500).json(errorObject);
+    }
+});
+
+
+async function handleDiaryFromAIResponse(responseText) {
+    let fullAiResponseTextForDiary = '';
+    let successfullyParsedForDiary = false;
+    if (!responseText || typeof responseText !== 'string' || responseText.trim() === "") {
+        return;
+    }
+    const lines = responseText.trim().split('\n');
+    const looksLikeSSEForDiary = lines.some(line => line.startsWith('data: '));
+    if (looksLikeSSEForDiary) {
+        let sseContent = '';
+        for (const line of lines) {
+            if (line.startsWith('data: ')) {
+                const jsonData = line.substring(5).trim();
+                if (jsonData === '[DONE]') continue;
+                try {
+                    const parsedData = JSON.parse(jsonData);
+                    const contentChunk = parsedData.choices?.[0]?.delta?.content || parsedData.choices?.[0]?.message?.content || '';
+                    if (contentChunk) sseContent += contentChunk;
+                } catch (e) { /* ignore */ }
+            }
+        }
+        if (sseContent) {
+            fullAiResponseTextForDiary = sseContent;
+            successfullyParsedForDiary = true;
+        }
+    }
+    if (!successfullyParsedForDiary) { 
+        try {
+            const parsedJson = JSON.parse(responseText); 
+            const jsonContent = parsedJson.choices?.[0]?.message?.content;
+            if (jsonContent && typeof jsonContent === 'string') {
+                fullAiResponseTextForDiary = jsonContent;
+                successfullyParsedForDiary = true;
+            }
+        } catch (e) { /* ignore */ }
+    }
+    if (!successfullyParsedForDiary && !looksLikeSSEForDiary) { 
+        fullAiResponseTextForDiary = responseText;
+    }
+
+    if (fullAiResponseTextForDiary.trim()) {
+        const dailyNoteRegex = /<<<DailyNoteStart>>>(.*?)<<<DailyNoteEnd>>>/s;
+        const match = fullAiResponseTextForDiary.match(dailyNoteRegex);
+        if (match && match[1]) {
+            const noteBlockContent = match[1].trim();
+            if (DEBUG_MODE) console.log('[handleDiaryFromAIResponse] Found structured daily note block.');
+
+            const maidMatch = noteBlockContent.match(/^\s*Maid:\s*(.+?)$/m);
+            const dateMatch = noteBlockContent.match(/^\s*Date:\s*(.+?)$/m);
+
+            const maidName = maidMatch ? maidMatch[1].trim() : null;
+            const dateString = dateMatch ? dateMatch[1].trim() : null;
+
+            let contentText = null;
+            const contentMatch = noteBlockContent.match(/^\s*Content:\s*([\s\S]*)$/m);
+            if (contentMatch) {
+                contentText = contentMatch[1].trim();
+            }
+
+            if (maidName && dateString && contentText) {
+                const diaryPayload = { maidName, dateString, contentText };
+                try {
+                    if (DEBUG_MODE) console.log('[handleDiaryFromAIResponse] Calling DailyNoteWrite plugin with payload:', diaryPayload);
+                    // pluginManager.executePlugin is expected to handle JSON stringification if the plugin expects a string
+                    // and to parse the JSON response from the plugin.
+                    // The third argument to executePlugin in Plugin.js is inputData, which can be a string or object.
+                    // For stdio, it's better to stringify here.
+                    const pluginResult = await pluginManager.executePlugin("DailyNoteWrite", JSON.stringify(diaryPayload));
+                    // pluginResult is the direct parsed JSON object from the DailyNoteWrite plugin's stdout.
+                    // Example success: { status: "success", message: "Diary saved to /path/to/your/file.txt" }
+                    // Example error:   { status: "error", message: "Error details" }
+
+                    if (pluginResult && pluginResult.status === "success" && pluginResult.message) {
+                        const dailyNoteWriteResponse = pluginResult; // Use pluginResult directly
+
+                        if (DEBUG_MODE) console.log(`[handleDiaryFromAIResponse] DailyNoteWrite plugin reported success: ${dailyNoteWriteResponse.message}`);
+                        
+                        let filePath = '';
+                        const successMessage = dailyNoteWriteResponse.message; // e.g., "Diary saved to /path/to/file.txt"
+                        const pathMatchMsg = /Diary saved to (.*)/;
+                        const matchedPath = successMessage.match(pathMatchMsg);
+                        if (matchedPath && matchedPath[1]) {
+                            filePath = matchedPath[1];
+                        }
+
+                        const notification = {
+                            type: 'daily_note_created',
+                            data: {
+                                maidName: diaryPayload.maidName,
+                                dateString: diaryPayload.dateString,
+                                filePath: filePath,
+                                status: 'success',
+                                message: `日记 '${filePath || '未知路径'}' 已为 '${diaryPayload.maidName}' (${diaryPayload.dateString}) 创建成功。`
+                            }
+                        };
+                        webSocketServer.broadcast(notification, 'VCPLog');
+                        if (DEBUG_MODE) console.log('[handleDiaryFromAIResponse] Broadcasted daily_note_created notification:', notification);
+
+                    } else if (pluginResult && pluginResult.status === "error") {
+                        // Handle errors reported by the plugin's JSON response
+                        console.error(`[handleDiaryFromAIResponse] DailyNoteWrite plugin reported an error:`, pluginResult.message || pluginResult);
+                    } else {
+                        // Handle cases where pluginResult is null, or status is not "success"/"error", or message is missing on success.
+                        console.error(`[handleDiaryFromAIResponse] DailyNoteWrite plugin returned an unexpected response structure or failed:`, pluginResult);
+                    }
+                } catch (pluginError) {
+                    // This catches errors from pluginManager.executePlugin itself (e.g., process spawn error, timeout)
+                    console.error('[handleDiaryFromAIResponse] Error executing DailyNoteWrite plugin:', pluginError.message, pluginError.stack);
+                }
+            } else {
+                console.error('[handleDiaryFromAIResponse] Could not extract Maid, Date, or Content from daily note block:', { maidName, dateString, contentText: contentText?.substring(0,50) });
+            }
+        }
+    }
+}
+
+// --- Admin API Router (Moved to routes/adminPanelRoutes.js) ---
+
+// Define dailyNoteRootPath here as it's needed by the adminPanelRoutes module
+// and was previously defined within the moved block.
+const dailyNoteRootPath = path.join(__dirname, 'dailynote');
+
+// Import and use the admin panel routes, passing the getter for currentServerLogPath
+const adminPanelRoutes = require('./routes/adminPanelRoutes')(
+    DEBUG_MODE,
+    dailyNoteRootPath,
+    pluginManager,
+    logger.getServerLogPath, // Pass the getter function
+    knowledgeBaseManager // Pass the knowledgeBaseManager instance
+);
+
+// 新增：引入 VCP 论坛 API 路由
+const forumApiRoutes = require('./routes/forumApi');
+
+// --- End Admin API Router ---
+
+// 新增：异步插件回调路由
+const VCP_ASYNC_RESULTS_DIR = path.join(__dirname, 'VCPAsyncResults');
+
+async function ensureAsyncResultsDir() {
+    try {
+        await fs.mkdir(VCP_ASYNC_RESULTS_DIR, { recursive: true });
+    } catch (error) {
+        console.error(`[ServerSetup] 创建 VCPAsyncResults 目录失败: ${VCP_ASYNC_RESULTS_DIR}`, error);
+    }
+}
+
+app.post('/plugin-callback/:pluginName/:taskId', async (req, res) => {
+    const { pluginName, taskId } = req.params;
+    const callbackData = req.body; // 这是插件回调时发送的 JSON 数据
+
+    if (DEBUG_MODE) {
+        console.log(`[Server] Received callback for plugin: ${pluginName}, taskId: ${taskId}`);
+        console.log(`[Server] Callback data:`, JSON.stringify(callbackData, null, 2));
+    }
+
+    // 1. Save callback data to a file
+    await ensureAsyncResultsDir();
+    const resultFilePath = path.join(VCP_ASYNC_RESULTS_DIR, `${pluginName}-${taskId}.json`);
+    try {
+        await fs.writeFile(resultFilePath, JSON.stringify(callbackData, null, 2), 'utf-8');
+        if (DEBUG_MODE) console.log(`[Server Callback] Saved async result for ${pluginName}-${taskId} to ${resultFilePath}`);
+    } catch (fileError) {
+        console.error(`[Server Callback] Error saving async result file for ${pluginName}-${taskId}:`, fileError);
+        // Continue with WebSocket push even if file saving fails for now
+    }
+
+    const pluginManifest = pluginManager.getPlugin(pluginName);
+
+    if (!pluginManifest) {
+        console.error(`[Server Callback] Plugin manifest not found for: ${pluginName}`);
+        // Still attempt to acknowledge the callback if possible, but log error
+        return res.status(404).json({ status: "error", message: "Plugin not found, but callback noted." });
+    }
+
+    // 2. WebSocket push (existing logic)
+    if (pluginManifest.webSocketPush && pluginManifest.webSocketPush.enabled) {
+        const targetClientType = pluginManifest.webSocketPush.targetClientType || null;
+        const wsMessage = {
+            type: pluginManifest.webSocketPush.messageType || 'plugin_callback_notification',
+            data: callbackData
+        };
+        webSocketServer.broadcast(wsMessage, targetClientType);
+        if (DEBUG_MODE) {
+            console.log(`[Server Callback] WebSocket push for ${pluginName} (taskId: ${taskId}) processed. Message:`, JSON.stringify(wsMessage, null, 2));
+        }
+    } else if (DEBUG_MODE) {
+        console.log(`[Server Callback] WebSocket push not configured or disabled for plugin: ${pluginName}`);
+    }
+
+    res.status(200).json({ status: "success", message: "Callback received and processed" });
+});
+
+
+async function initialize() {
+    console.log('开始初始化向量数据库...');
+    await knowledgeBaseManager.initialize(); // 在加载插件之前启动，确保服务就绪
+    console.log('向量数据库初始化完成。');
+
+    pluginManager.setProjectBasePath(__dirname);
+    pluginManager.setVectorDBManager(knowledgeBaseManager); // 注入 knowledgeBaseManager
+    
+    console.log('开始加载插件...');
+    await pluginManager.loadPlugins();
+    console.log('插件加载完成。');
+    
+    console.log('开始初始化服务类插件...');
+    // --- 关键顺序调整 ---
+    // 必须先将 WebSocketServer 实例注入到 PluginManager，
+    // 这样在 initializeServices 内部才能正确地为 VCPLog 等插件注入广播函数。
+    pluginManager.setWebSocketServer(webSocketServer);
+    
+    await pluginManager.initializeServices(app, adminPanelRoutes, __dirname);
+    // 在所有服务插件都注册完路由后，再将 adminApiRouter 挂载到主 app 上
+    app.use('/admin_api', adminPanelRoutes);
+    // 挂载 VCP 论坛 API 路由
+    app.use('/admin_api/forum', forumApiRoutes);
+    console.log('服务类插件初始化完成，管理面板 API 路由和 VCP 论坛 API 路由已挂载。');
+
+    // --- 新增：通用依赖注入 ---
+    // 在所有服务都初始化完毕后，再执行依赖注入，确保 VCPLog 等服务已准备就绪。
+    try {
+        const dependencies = {
+            knowledgeBaseManager,
+            vcpLogFunctions: pluginManager.getVCPLogFunctions()
+        };
+        if (DEBUG_MODE) console.log('[Server] Injecting dependencies into plugins...');
+        
+        // 注入到消息预处理器
+        for (const [name, module] of pluginManager.messagePreprocessors) {
+            if (typeof module.setDependencies === 'function') {
+                module.setDependencies(dependencies);
+                if (DEBUG_MODE) console.log(`  - Injected dependencies into message preprocessor: ${name}.`);
+            }
+        }
+        // 注入到服务模块 (排除VCPLog自身)
+        for (const [name, serviceData] of pluginManager.serviceModules) {
+            if (name !== 'VCPLog' && typeof serviceData.module.setDependencies === 'function') {
+                serviceData.module.setDependencies(dependencies);
+                if (DEBUG_MODE) console.log(`  - Injected dependencies into service: ${name}.`);
+            }
+        }
+    } catch (e) {
+        console.error('[Server] An error occurred during dependency injection:', e);
+    }
+    // --- 依赖注入结束 ---
+
+    console.log('开始初始化静态插件...');
+    await pluginManager.initializeStaticPlugins();
+    console.log('静态插件初始化完成。'); // Keep
+    await pluginManager.prewarmPythonPlugins(); // 新增：预热Python插件以解决冷启动问题
+    // EmojiListGenerator (static plugin) is automatically executed as part of the initializeStaticPlugins call above.
+    // Its script (`emoji-list-generator.js`) will run and generate/update the .txt files
+    // in its `generated_lists` directory. No need to call it separately here.
+
+    if (DEBUG_MODE) console.log('开始从插件目录加载表情包列表到缓存 (由EmojiListGenerator插件生成)...');
+    const emojiListSourceDir = path.join(__dirname, 'Plugin', 'EmojiListGenerator', 'generated_lists');
+    cachedEmojiLists.clear();
+
+    try {
+        const listFiles = await fs.readdir(emojiListSourceDir);
+        const txtFiles = listFiles.filter(file => file.toLowerCase().endsWith('.txt'));
+
+        if (txtFiles.length === 0) {
+            if (DEBUG_MODE) console.warn(`[initialize] Warning: No .txt files found in emoji list source directory: ${emojiListSourceDir}`);
+        } else {
+            if (DEBUG_MODE) console.log(`[initialize] Found ${txtFiles.length} emoji list files in ${emojiListSourceDir}. Loading...`);
+            await Promise.all(txtFiles.map(async (fileName) => {
+                const emojiName = fileName.replace(/\.txt$/i, '');
+                const filePath = path.join(emojiListSourceDir, fileName);
+                try {
+                    const listContent = await fs.readFile(filePath, 'utf-8');
+                    cachedEmojiLists.set(emojiName, listContent);
+                } catch (readError) {
+                    console.error(`[initialize] Error reading emoji list file ${filePath}:`, readError.message); // Keep as error
+                    cachedEmojiLists.set(emojiName, `[加载 ${emojiName} 列表失败: ${readError.code}]`);
+                }
+            }));
+            if (DEBUG_MODE) console.log('[initialize] All available emoji lists loaded into cache.');
+        }
+    } catch (error) {
+         if (error.code === 'ENOENT') {
+             console.error(`[initialize] Error: Emoji list source directory not found: ${emojiListSourceDir}. Make sure the EmojiListGenerator plugin ran successfully.`); // Keep as error
+         } else {
+            console.error(`[initialize] Error reading emoji list source directory ${emojiListSourceDir}:`, error.message); // Keep as error
+         }
+    }
+    if (DEBUG_MODE) console.log('表情包列表缓存加载完成。');
+    
+    // 初始化通用任务调度器
+    taskScheduler.initialize(pluginManager, webSocketServer, DEBUG_MODE);
+}
+
+// Store the server instance globally so it can be accessed by gracefulShutdown
+let server;
+
+server = app.listen(port, async () => { // Assign to server variable
+    await loadBlacklist(); // 新增：在服务器启动时加载IP黑名单
+    console.log(`中间层服务器正在监听端口 ${port}`);
+    console.log(`API 服务器地址: ${apiUrl}`);
+    
+    // 新增：加载模型重定向配置
+    console.log('正在加载模型重定向配置...');
+    modelRedirectHandler.setDebugMode(DEBUG_MODE);
+    await modelRedirectHandler.loadModelRedirectConfig(path.join(__dirname, 'ModelRedirect.json'));
+    console.log('模型重定向配置加载完成。');
+    
+    // ensureDebugLogDir() is effectively handled by initializeServerLogger() synchronously earlier.
+    // If ensureDebugLogDirAsync was meant for other purposes, it can be called where needed.
+    
+    // 新增：初始化Agent管理器
+    console.log('正在初始化Agent管理器...');
+    await agentManager.initialize(DEBUG_MODE);
+    console.log('Agent管理器初始化完成。');
+
+    console.log('正在初始化TVS管理器...');
+    tvsManager.initialize(DEBUG_MODE);
+    console.log('TVS管理器初始化完成。');
+
+    await initialize(); // This loads plugins and initializes services
+
+    // Initialize the new WebSocketServer
+    if (DEBUG_MODE) console.log('[Server] Initializing WebSocketServer...');
+    const vcpKeyValue = pluginManager.getResolvedPluginConfigValue('VCPLog', 'VCP_Key') || process.env.VCP_Key;
+    webSocketServer.initialize(server, { debugMode: DEBUG_MODE, vcpKey: vcpKeyValue });
+    
+    // --- 注入依赖 ---
+    // pluginManager.setWebSocketServer(webSocketServer); // 已移动到 initializeServices 之前
+    webSocketServer.setPluginManager(pluginManager);
+    
+    // 初始化 FileFetcherServer
+    FileFetcherServer.initialize(webSocketServer);
+
+    if (DEBUG_MODE) console.log('[Server] WebSocketServer, PluginManager, and FileFetcherServer have been interconnected.');
+
+    // The VCPLog plugin's attachWebSocketServer is no longer needed here as WebSocketServer handles it.
+});
+
+
+async function gracefulShutdown() {
+    console.log('Initiating graceful shutdown...');
+    
+    if (taskScheduler) {
+        taskScheduler.shutdown();
+    }
+
+    if (webSocketServer) {
+        console.log('[Server] Shutting down WebSocketServer...');
+        webSocketServer.shutdown();
+    }
+    if (pluginManager) {
+        await pluginManager.shutdownAllPlugins();
+    }
+
+    const serverLogWriteStream = logger.getLogWriteStream();
+    if (serverLogWriteStream) {
+        logger.originalConsoleLog('[Server] Closing server log file stream...');
+        const logClosePromise = new Promise((resolve) => {
+            serverLogWriteStream.end(`[${dayjs().tz(DEFAULT_TIMEZONE).format('YYYY-MM-DD HH:mm:ss Z')}] Server gracefully shut down.\n`, () => {
+                logger.originalConsoleLog('[Server] Server log stream closed.');
+                resolve();
+            });
+        });
+        await logClosePromise;
+    }
+
+    console.log('Graceful shutdown complete. Exiting.');
+    process.exit(0);
+}
+
+process.on('SIGINT', gracefulShutdown);
+process.on('SIGTERM', gracefulShutdown);
+
+// 新增：捕获未处理的异常，防止服务器崩溃
+process.on('uncaughtException', (error) => {
+    console.error('[CRITICAL] Uncaught Exception detected:', error.message);
+    console.error('[CRITICAL] Stack trace:', error.stack);
+    
+    // 记录到日志文件
+    const serverLogWriteStream = logger.getLogWriteStream();
+    if (serverLogWriteStream && !serverLogWriteStream.destroyed) {
+        try {
+            serverLogWriteStream.write(
+                `[${dayjs().tz(DEFAULT_TIMEZONE).format('YYYY-MM-DD HH:mm:ss Z')}] [CRITICAL] Uncaught Exception: ${error.message}\n${error.stack}\n`
+            );
+        } catch (e) {
+            console.error('[CRITICAL] Failed to write exception to log:', e.message);
+        }
+    }
+    
+    // 不要立即退出，让服务器继续运行
+    console.log('[CRITICAL] Server will continue running despite the exception.');
+});
+
+// 新增：捕获未处理的 Promise 拒绝
+process.on('unhandledRejection', (reason, promise) => {
+    console.error('[WARNING] Unhandled Promise Rejection at:', promise);
+    console.error('[WARNING] Reason:', reason);
+    
+    // 记录到日志文件
+    const serverLogWriteStream = logger.getLogWriteStream();
+    if (serverLogWriteStream && !serverLogWriteStream.destroyed) {
+        try {
+            serverLogWriteStream.write(
+                `[${dayjs().tz(DEFAULT_TIMEZONE).format('YYYY-MM-DD HH:mm:ss Z')}] [WARNING] Unhandled Promise Rejection: ${reason}\n`
+            );
+        } catch (e) {
+            console.error('[WARNING] Failed to write rejection to log:', e.message);
+        }
+    }
+});
+
+// Ensure log stream is flushed on uncaught exceptions or synchronous exit, though less reliable
+process.on('exit', (code) => {
+    logger.originalConsoleLog(`[Server] Exiting with code ${code}.`);
+    const serverLogWriteStream = logger.getLogWriteStream();
+    const currentServerLogPath = logger.getServerLogPath();
+    if (serverLogWriteStream && !serverLogWriteStream.destroyed) {
+        try {
+            fsSync.appendFileSync(currentServerLogPath, `[${dayjs().tz(DEFAULT_TIMEZONE).format('YYYY-MM-DD HH:mm:ss Z')}] Server exited with code ${code}.\n`);
+            serverLogWriteStream.end();
+        } catch (e) {
+            logger.originalConsoleError('[Server] Error during final log write on exit:', e.message);
+        }
+    }
 });